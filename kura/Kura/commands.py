--- conflicted
+++ resolved
@@ -20,6 +20,9 @@
 TEMPLATE_PATH = os.path.join(MODULE_PATH, 'templates')
 GITIGNORE_TEMPLATE = os.path.join(TEMPLATE_PATH, 'gitignore.tpl')
 
+
+def collection_git_url(collection_uid):
+    return '{}@{}:{}'.format(GIT_USER, GIT_SERVER, collection_uid)
 
 def gitolite_connect_ok():
     """See if we can connect to gitolite server.
@@ -141,17 +144,10 @@
     added.sort()
     logging.debug('    files added:         {}'.format(added))
     
-<<<<<<< HEAD
     if annex_files:
         repo.git.annex('add', annex_files)
     if regular_files:
         repo.index.add(regular_files)
-=======
-    for f in annex_files:
-        logging.debug('    git annex add {}'.format(f))
-        repo.git.annex('add', f)
-    repo.index.add(regular_files)
->>>>>>> 4d277f49
     
     staged = list_staged(repo)
     staged.sort()
