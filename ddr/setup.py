--- conflicted
+++ resolved
@@ -13,10 +13,6 @@
     packages = ['DDR'],
     package_dir = {'DDR': 'DDR'},
     package_data = {'DDR': ['*.tpl', 'templates/*',]},
-<<<<<<< HEAD
-    scripts = ['bin/ddr', 'bin/ddrindex'],
-=======
-    scripts = ['bin/ddr', 'bin/ddrfilter', 'bin/ddrpubcopy',],
->>>>>>> d3b0adfe
+    scripts = ['bin/ddr', 'bin/ddrfilter', 'bin/ddrindex', 'bin/ddrpubcopy',],
     name = 'ddr'
 )