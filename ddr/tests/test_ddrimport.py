# -*- coding: utf-8 -*-

from collections import OrderedDict
import os
import shutil

from deepdiff import DeepDiff
import git
import pytest

from DDR import batch
from DDR import config
from DDR import csvfile
from DDR import fileio
from DDR import dvcs
from DDR import identifier
from DDR.models import Collection
from DDR import util

COLLECTION_ID = 'ddr-testing-123'
VOCABS_URL = config.VOCABS_URL
GIT_USER = 'gjost'
GIT_MAIL = 'gjost@densho.org'
AGENT = 'pytest'
TEST_CSV_DIR = os.path.join(
    os.getcwd(), 'ddr-cmdln/ddr/tests/ddrimport'
)
TEST_FILES_DIR = os.path.join(
    os.getcwd(), 'ddr-cmdln-assets'
)
TEST_FILES_TMP = 'ddrimport'


@pytest.fixture(scope="session")
def test_csv_dir(tmpdir_factory):
    fn = tmpdir_factory.mktemp(TEST_FILES_TMP)
    dest_dir = str(fn)
    #shutil.copytree(TEST_CSV_DIR, dest_dir, dirs_exist_ok=True)
    for f in os.listdir(TEST_CSV_DIR):
        src_file = os.path.join(TEST_CSV_DIR, f)
        shutil.copy(src_file, dest_dir)
    return dest_dir

@pytest.fixture(scope="session")
def test_files_dir(tmpdir_factory):
    fn = tmpdir_factory.mktemp(TEST_FILES_TMP)
    dest_dir = str(fn)
    #shutil.copytree(TEST_FILES_DIR, dest_dir, dirs_exist_ok=True)
    for f in os.listdir(TEST_FILES_DIR):
        src_file = os.path.join(TEST_FILES_DIR, f)
        if not os.path.isfile(src_file):
            continue
        shutil.copy(src_file, dest_dir)
    return dest_dir

@pytest.fixture(scope="session")
def collection(tmpdir_factory):
    fn = tmpdir_factory.mktemp('repo').join(COLLECTION_ID)
    collection_path = str(fn)
    collection_json = os.path.join(collection_path, 'collection.json')
    if os.path.exists(collection_json):
        return identifier.Identifier(collection_path).object()
    else:
        repo = dvcs.initialize_repository(
            collection_path, GIT_USER, GIT_MAIL
        )
        ci = identifier.Identifier(collection_path)
        collection = Collection.create(ci)
        collection.save(GIT_USER, GIT_MAIL, AGENT)
        return collection

EXPECTED_ENTITY_IDS = [
    'ddr-testing-123-1',
    'ddr-testing-123-2',
    'ddr-testing-123-3',
    'ddr-testing-123-4',
    'ddr-testing-123-4-1',
    'ddr-testing-123-5',
    'ddr-testing-123-6',
]

def test_import_entities(tmpdir, collection, test_csv_dir, test_files_dir):
    entity_csv_path = os.path.join(
        test_csv_dir, 'ddrimport-entity-new.csv'
    )
    out = batch.Importer.import_entities(
        entity_csv_path,
        collection.identifier,
        VOCABS_URL,
        GIT_USER, GIT_MAIL, AGENT
    )
    print(out)
    out_ids = [o.id for o in out]
    assert out_ids == EXPECTED_ENTITY_IDS
    # save and commit
    git_files = []
    for o in out:
        exit,status,updated_files = o.save(
            'pytest', 'pytest@densho.org', 'pytest',
            collection=collection,
            commit=False
        )
        print(o, status)
        git_files += updated_files
    repo = dvcs.repository(collection.path_abs)
    dvcs.stage(repo, git_files)
    commit = repo.index.commit('test_import_entities')

def test_update_entities(tmpdir, collection, test_csv_dir, test_files_dir):
    entity_csv_path = os.path.join(
        test_csv_dir, 'ddrimport-entity-update.csv'
    )
    out = batch.Importer.import_entities(
        entity_csv_path,
        collection.identifier,
        VOCABS_URL,
        GIT_USER, GIT_MAIL, AGENT
    )
    print(out)
    out_ids = [o.id for o in out]
    assert out_ids == EXPECTED_ENTITY_IDS
    # save and commit
    git_files = []
    for o in out:
        exit,status,updated_files = o.save(
            'pytest', 'pytest@densho.org', 'pytest',
            collection=collection,
            commit=False
        )
        print(o, status)
        git_files += updated_files
    repo = dvcs.repository(collection.path_abs)
    dvcs.stage(repo, git_files)
    commit = repo.index.commit('test_update_entities')

EXPECTED_FILES_IMPORT_EXTERNAL = [
    'files/ddr-testing-123-2/files/ddr-testing-123-2-master-b9773b9aef.json',
]

def test_files_import_external(tmpdir, collection, test_csv_dir, test_files_dir):
    """Test importing *external* files
    """
    print('collection_path %s' % collection.path_abs)
    file_csv_path = os.path.join(
        test_csv_dir, 'ddrimport-files-import-external.csv'
    )
    rewrite_file_paths(file_csv_path, test_files_dir)
    log_path = os.path.join(
        test_files_dir, 'ddrimport-files-import-external.log'
    )
    out = batch.Importer.import_files(
        file_csv_path,
        collection.identifier,
        VOCABS_URL,
        GIT_USER, GIT_MAIL, AGENT,
        log_path=log_path,
        tmp_dir=test_files_dir,
    )
    # save and commit
    repo = dvcs.repository(collection.path_abs)
    commit = repo.index.commit('test_files_import_external')
    print('commit %s' % commit)
    # test hashes present
    check_file_hashes(collection.path_abs)

def test_files_import_external_emptyhashes(tmpdir, collection, test_csv_dir, test_files_dir):
    """Test importing *external* files with *empty* hashes - should fail
    """
    print('collection_path %s' % collection.path_abs)
    file_csv_path = os.path.join(
        test_csv_dir, 'ddrimport-files-import-external-emptyhashes.csv'
    )
    rewrite_file_paths(file_csv_path, test_files_dir)
    log_path = os.path.join(
        test_files_dir, 'ddrimport-files-import-external-emptyhashes.log'
    )
    with pytest.raises(Exception):
        out = batch.Importer.import_files(
            file_csv_path,
            collection.identifier,
            VOCABS_URL,
            GIT_USER, GIT_MAIL, AGENT,
            log_path=log_path,
            tmp_dir=test_files_dir,
        )

def test_files_import_external_nohashes(tmpdir, collection, test_csv_dir, test_files_dir):
    """Test importing *external* files with *not* hash cols - should fail
    """
    print('collection_path %s' % collection.path_abs)
    file_csv_path = os.path.join(
        test_csv_dir, 'ddrimport-files-import-external-nohashes.csv'
    )
    rewrite_file_paths(file_csv_path, test_files_dir)
    log_path = os.path.join(
        test_files_dir, 'ddrimport-files-import-external-nohashes.log'
    )
    with pytest.raises(Exception):
        out = batch.Importer.import_files(
            file_csv_path,
            collection.identifier,
            VOCABS_URL,
            GIT_USER, GIT_MAIL, AGENT,
            log_path=log_path,
            tmp_dir=test_files_dir,
        )

EXPECTED_FILES_IMPORT_INTERNAL = [
    'files/ddr-testing-123-1/files/ddr-testing-123-1-administrative-775f8d2cce.json',
    'files/ddr-testing-123-1/files/ddr-testing-123-1-administrative-775f8d2cce.pdf',
    'files/ddr-testing-123-1/files/ddr-testing-123-1-administrative-775f8d2cce-a.jpg',
    'files/ddr-testing-123-1/files/ddr-testing-123-1-master-684e15e967.json',
    'files/ddr-testing-123-1/files/ddr-testing-123-1-master-684e15e967.tif',
    'files/ddr-testing-123-1/files/ddr-testing-123-1-master-684e15e967-a.jpg',
    'files/ddr-testing-123-2/files/ddr-testing-123-2-master-b9773b9aef.json',
    'files/ddr-testing-123-2/files/ddr-testing-123-2-master-b9773b9aef.jpg',
    'files/ddr-testing-123-2/files/ddr-testing-123-2-master-b9773b9aef-a.jpg',
    'files/ddr-testing-123-2/files/ddr-testing-123-2-mezzanine-775f8d2cce.json',
    'files/ddr-testing-123-2/files/ddr-testing-123-2-mezzanine-775f8d2cce.pdf',
    'files/ddr-testing-123-2/files/ddr-testing-123-2-mezzanine-775f8d2cce-a.jpg',
    'files/ddr-testing-123-2/files/ddr-testing-123-2-mezzanine-de47cb83a4.json',
    'files/ddr-testing-123-2/files/ddr-testing-123-2-mezzanine-de47cb83a4.htm',
    'files/ddr-testing-123-4/files/ddr-testing-123-4-1/files/ddr-testing-123-4-1-transcript-de47cb83a4.json',
    'files/ddr-testing-123-4/files/ddr-testing-123-4-1/files/ddr-testing-123-4-1-transcript-de47cb83a4.htm',
    'files/ddr-testing-123-5/files/ddr-testing-123-5-master-ea2f8d4f4d.json',
    'files/ddr-testing-123-5/files/ddr-testing-123-5-master-ea2f8d4f4d.mp3',
    'files/ddr-testing-123-5/files/ddr-testing-123-5-mezzanine-ea2f8d4f4d.json',
    'files/ddr-testing-123-5/files/ddr-testing-123-5-mezzanine-ea2f8d4f4d.mp3',
    'files/ddr-testing-123-5/files/ddr-testing-123-5-transcript-775f8d2cce.json',
    'files/ddr-testing-123-5/files/ddr-testing-123-5-transcript-775f8d2cce.pdf',
    'files/ddr-testing-123-5/files/ddr-testing-123-5-transcript-775f8d2cce-a.jpg',
    'files/ddr-testing-123-6/files/ddr-testing-123-6-master-9bd65ab22c.json',
    'files/ddr-testing-123-6/files/ddr-testing-123-6-master-9bd65ab22c.mp4',
]

# TODO confirm that file updates update the parents
<<<<<<< HEAD
def test_import_files(tmpdir, collection, test_csv_dir, test_files_dir):
    file_csv_path = os.path.join(
        test_csv_dir, 'ddrimport-file-new.csv'
=======
def test_files_import_internal(tmpdir, collection, test_csv_dir, test_files_dir):
    file_csv_path = os.path.join(
        test_csv_dir, 'ddrimport-files-import-internal.csv'
>>>>>>> a0d07ef9
    )
    rewrite_file_paths(file_csv_path, test_files_dir)
    log_path = os.path.join(
        test_files_dir, 'ddrimport-files-import-internal.log'
    )
    out = batch.Importer.import_files(
        file_csv_path,
        collection.identifier,
        VOCABS_URL,
        GIT_USER, GIT_MAIL, AGENT,
        log_path=log_path,
        tmp_dir=test_files_dir,
    )
    # save and commit
    repo = dvcs.repository(collection.path_abs)
    commit = repo.index.commit('test_files_import_internal')
    # test hashes present
    check_file_hashes(collection.path_abs)

EXPECTED_FILES_IMPORT_INTERNAL_NOHASHES = [
    'files/ddr-testing-123-1/files/ddr-testing-123-1-mezzanine-b9773b9aef.json',
    'files/ddr-testing-123-1/files/ddr-testing-123-1-mezzanine-b9773b9aef.jpg',
    'files/ddr-testing-123-1/files/ddr-testing-123-1-mezzanine-b9773b9aef-a.jpg',
]

def test_files_import_internal_nohashes(tmpdir, collection, test_csv_dir, test_files_dir):
    """test CSV with hash columns (sha1/sha256/md5/size) removed
    """
    file_csv_path = os.path.join(
        test_csv_dir, 'ddrimport-files-import-internal-nohashes.csv'
    )
    rewrite_file_paths(file_csv_path, test_files_dir)
    log_path = os.path.join(
        test_files_dir, 'ddrimport-files-import-internal-nohashes.log'
    )
    out = batch.Importer.import_files(
        file_csv_path,
        collection.identifier,
        VOCABS_URL,
        GIT_USER, GIT_MAIL, AGENT,
        log_path=log_path,
        tmp_dir=test_files_dir,
    )
    # save and commit
    repo = dvcs.repository(collection.path_abs)
    commit = repo.index.commit('test_files_import_internal_nohashes')
    # test hashes present
    check_file_hashes(collection.path_abs)

EXPECTED_UPDATE_FILES = [
    'files/ddr-testing-123-1/changelog',
    'files/ddr-testing-123-1/files/ddr-testing-123-1-administrative-775f8d2cce.json',
    'files/ddr-testing-123-1/files/ddr-testing-123-1-master-684e15e967.json',
    'files/ddr-testing-123-2/changelog',
    'files/ddr-testing-123-2/files/ddr-testing-123-2-master-b9773b9aef.json',
    'files/ddr-testing-123-2/files/ddr-testing-123-2-mezzanine-775f8d2cce.json',
    'files/ddr-testing-123-2/files/ddr-testing-123-2-mezzanine-de47cb83a4.json',
    'files/ddr-testing-123-4/files/ddr-testing-123-4-1/changelog',
    'files/ddr-testing-123-4/files/ddr-testing-123-4-1/files/ddr-testing-123-4-1-transcript-de47cb83a4.json',
    'files/ddr-testing-123-5/changelog',
    'files/ddr-testing-123-5/files/ddr-testing-123-5-master-ea2f8d4f4d.json',
    'files/ddr-testing-123-5/files/ddr-testing-123-5-mezzanine-ea2f8d4f4d.json',
    'files/ddr-testing-123-5/files/ddr-testing-123-5-transcript-775f8d2cce.json',
    'files/ddr-testing-123-6/changelog',
    'files/ddr-testing-123-6/files/ddr-testing-123-6-master-9bd65ab22c.json',
]

# TODO confirm that file updates update the parents
def test_update_files(tmpdir, collection, test_csv_dir, test_files_dir):
<<<<<<< HEAD
=======
    hashes_before = collect_hashes(collection.path_abs)
>>>>>>> a0d07ef9
    file_csv_path = os.path.join(
        test_csv_dir, 'ddrimport-file-update.csv'
    )
    rewrite_file_paths(file_csv_path, test_files_dir)
    log_path = os.path.join(
        test_files_dir, 'ddrimport-file-update.log'
    )
    out = batch.Importer.import_files(
        file_csv_path,
        collection.identifier,
        VOCABS_URL,
        GIT_USER, GIT_MAIL, AGENT,
        log_path=log_path,
        tmp_dir=test_files_dir,
    )
    repo = dvcs.repository(collection.path_abs)
    staged = sorted(dvcs.list_staged(repo))
    # test
    unstaged = []
    for path in EXPECTED_UPDATE_FILES:
        if path not in staged:
            unstaged.append(path)
    unstaged = sorted(unstaged)
    for n,path in enumerate(unstaged):
        print('UNSTAGED %s %s' % (n+1, path))
    print(repo)
    print(log_path)
    assert not unstaged
    # save and commit
    repo = dvcs.repository(collection.path_abs)
    commit = repo.index.commit('test_update_files')
    # test hashes present
    check_file_hashes(collection.path_abs)
    # test hashes not modified
    hashes_after = collect_hashes(collection.path_abs)
    check_hashes(hashes_before, hashes_after)


# helpers

def rewrite_file_paths(path, test_files_dir):
    """Load the import CSV, prepend pytest tmpdir to basename_orig
    """
    headers,rowds,csv_errs = csvfile.make_rowds(fileio.read_csv(path))
    for rowd in rowds:
        src = os.path.join(
            test_files_dir, rowd['basename_orig']
        )
        rowd['basename_orig'] = src
    headers,rows = csvfile.make_rows(rowds)
    fileio.write_csv(path, headers, rows)

def check_file_hashes(collection_path):
    """Check that hashes are present in file JSONs
    """
    paths = util.find_meta_files(
        collection_path, recursive=True, model='file', force_read=True
    )
    for path in paths:
        f = identifier.Identifier(path).object()
        if not f.sha1 and f.sha256 and f.md5 and f.size:
            print('f.sha1   %s' % f.sha1)
            print('f.sha256 %s' % f.sha256)
            print('f.md5    %s' % f.md5)
            print('f.size   %s' % f.size)
            raise Exception('Hash data missing')

def collect_hashes(collection_path):
    """Make dict of existing file hash data
    
    @param collection_path: str
    @returns: dict {file_id: {'sha1':..., 'sha256':..., 'md5':..., 'size':...}
    """
    paths = util.find_meta_files(
        collection_path, recursive=True, model='file', force_read=True
    )
    data = OrderedDict()
    for path in paths:
        o = identifier.Identifier(path).object()
        data[o.id] = OrderedDict()
        data[o.id]['sha1'] = o.sha1
        data[o.id]['sha256'] = o.sha256
        data[o.id]['md5'] = o.md5
        data[o.id]['size'] = o.size
    return data

def check_hashes(before, after):
    """Check if file hashes modified during file-update from CSV
    
    @param before: dict
    @param after: dict
    @returns: bool True if modified
    """
    keys_changed = False
    hashes_changed = False
    if not after.keys() == before.keys():
        keys_changed = True
        print('KEYS CHANGED: %s' % oid)
        print('BEFORE %s' % before.keys())
        print('AFTER  %s' % after.keys())
    assert after.keys() == before.keys()
    for oid in before.keys():
        if not before[oid] == after[oid]:
            hashes_changed = True
            print('HASHES CHANGED: %s' % oid)
            print('BEFORE %s' % before[oid])
            print('AFTER  %s' % after[oid])
    assert not (keys_changed or hashes_changed)<|MERGE_RESOLUTION|>--- conflicted
+++ resolved
@@ -234,15 +234,9 @@
 ]
 
 # TODO confirm that file updates update the parents
-<<<<<<< HEAD
-def test_import_files(tmpdir, collection, test_csv_dir, test_files_dir):
-    file_csv_path = os.path.join(
-        test_csv_dir, 'ddrimport-file-new.csv'
-=======
 def test_files_import_internal(tmpdir, collection, test_csv_dir, test_files_dir):
     file_csv_path = os.path.join(
         test_csv_dir, 'ddrimport-files-import-internal.csv'
->>>>>>> a0d07ef9
     )
     rewrite_file_paths(file_csv_path, test_files_dir)
     log_path = os.path.join(
@@ -312,10 +306,7 @@
 
 # TODO confirm that file updates update the parents
 def test_update_files(tmpdir, collection, test_csv_dir, test_files_dir):
-<<<<<<< HEAD
-=======
     hashes_before = collect_hashes(collection.path_abs)
->>>>>>> a0d07ef9
     file_csv_path = os.path.join(
         test_csv_dir, 'ddrimport-file-update.csv'
     )
