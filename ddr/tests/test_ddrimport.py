--- conflicted
+++ resolved
@@ -334,15 +334,9 @@
 ]
 
 # TODO confirm that file updates update the parents
-<<<<<<< HEAD
-def test_import_files(tmpdir, collection, test_csv_dir, test_files_dir):
-    file_csv_path = os.path.join(
-        test_csv_dir, 'ddrimport-file-new.csv'
-=======
 def test_files_import_internal(tmpdir, collection, test_csv_dir, test_files_dir):
     file_csv_path = os.path.join(
         test_csv_dir, 'ddrimport-files-import-internal.csv'
->>>>>>> 01d11772
     )
     rewrite_file_paths(file_csv_path, test_files_dir)
     log_path = os.path.join(
@@ -412,10 +406,7 @@
 
 # TODO confirm that file updates update the parents
 def test_update_files(tmpdir, collection, test_csv_dir, test_files_dir):
-<<<<<<< HEAD
-=======
     hashes_before = collect_hashes(collection.path_abs)
->>>>>>> 01d11772
     file_csv_path = os.path.join(
         test_csv_dir, 'ddrimport-file-update.csv'
     )
