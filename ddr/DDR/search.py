from collections import OrderedDict
from copy import deepcopy
import json
import logging
logger = logging.getLogger(__name__)
import os
import re
import urlparse

from elasticsearch_dsl import Index, Search, A, Q
from elasticsearch_dsl.query import Match, MultiMatch, QueryString
from elasticsearch_dsl.connections import connections

from DDR import config
from DDR import docstore
from DDR import identifier
from DDR import vocab

<<<<<<< HEAD
#SEARCH_LIST_FIELDS = models.all_list_fields()
DEFAULT_LIMIT = 1000

# set default hosts and index
DOCSTORE = docstore.Docstore()
=======
DEFAULT_LIMIT = 1000
>>>>>>> 32a4e9e9


# whitelist of params recognized in URL query
# TODO derive from ddr-defs/repo_models/
SEARCH_PARAM_WHITELIST = [
    'fulltext',
    'sort',
    'topics',
    'facility',
    'model',
    'models',
    'parent',
    'status',
    'public',
    'topics',
    'facility',
    'contributor',
    'creators',
    'format',
    'genre',
    'geography',
    'language',
    'location',
    'mimetype',
    'persons',
    'rights',
]

# fields where the relevant value is nested e.g. topics.id
# TODO derive from ddr-defs/repo_models/
SEARCH_NESTED_FIELDS = [
    'facility',
    'topics',
]

# TODO derive from ddr-defs/repo_models/
SEARCH_AGG_FIELDS = {
    #'model': 'model',
    #'status': 'status',
    #'public': 'public',
    #'contributor': 'contributor',
    #'creators': 'creators.namepart',
    'facility': 'facility.id',
    'format': 'format',
    'genre': 'genre',
    #'geography': 'geography.term',
    #'language': 'language',
    #'location': 'location',
    #'mimetype': 'mimetype',
    #'persons': 'persons',
    'rights': 'rights',
    'topics': 'topics.id',
}

# TODO derive from ddr-defs/repo_models/
SEARCH_MODELS = [
<<<<<<< HEAD
    'ddrcollection',
    'ddrentity',
    'ddrnarrator'
=======
    'ddrrepository',
    'ddrorganization',
    'ddrcollection',
    'ddrentity',
    'ddrfile',
    'ddrnarrator',
>>>>>>> 32a4e9e9
]

# fields searched by query
# TODO derive from ddr-defs/repo_models/
SEARCH_INCLUDE_FIELDS = [
    'id',
    'model',
    'links_html',
    'links_json',
    'links_img',
    'links_thumb',
    'links_children',
    'status',
    'public',
    'title',
    'description',
    'contributor',
    'creators',
    'facility',
    'format',
    'genre',
    'geography',
    'label',
    'language',
    'location',
    'persons',
    'rights',
    'topics',
]

# TODO derive from ddr-defs/repo_models/
SEARCH_FORM_LABELS = {
    'model': 'Model',
    'status': 'Status',
    'public': 'Public',
    'contributor': 'Contributor',
    'creators.namepart': 'Creators',
    'facility': 'Facility',
    'format': 'Format',
    'genre': 'Genre',
    'geography.term': 'Geography',
    'language': 'Language',
    'location': 'Location',
    'mimetype': 'Mimetype',
    'persons': 'Persons',
    'rights': 'Rights',
    'topics': 'Topics',
}

# TODO derive from ddr-defs/repo_models/
def _vocab_choice_labels(field):
    return {
        str(term['id']): term['title']
        for term in vocab.get_vocabs(config.VOCABS_URL)[field]['terms']
    }
VOCAB_TOPICS_IDS_TITLES = {
    'facility': _vocab_choice_labels('facility'),
    'format': _vocab_choice_labels('format'),
    'genre': _vocab_choice_labels('genre'),
    'language': _vocab_choice_labels('language'),
    'public': _vocab_choice_labels('public'),
    'rights': _vocab_choice_labels('rights'),
    'status': _vocab_choice_labels('status'),
    'topics': _vocab_choice_labels('topics'),
}


def es_offset(pagesize, thispage):
    """Convert Django pagination to Elasticsearch limit/offset
    
    >>> es_offset(pagesize=10, thispage=1)
    0
    >>> es_offset(pagesize=10, thispage=2)
    10
    >>> es_offset(pagesize=10, thispage=3)
    20
    
    @param pagesize: int Number of items per page
    @param thispage: int The current page (1-indexed)
    @returns: int offset
    """
    page = thispage - 1
    if page < 0:
        page = 0
    return pagesize * page

def start_stop(limit, offset):
    """Convert Elasticsearch limit/offset to Python slicing start,stop
    
    >>> start_stop(10, 0)
    0,9
    >>> start_stop(10, 1)
    10,19
    >>> start_stop(10, 2)
    20,29
    """
    start = int(offset)
    stop = (start + int(limit))
    return start,stop
    
def django_page(limit, offset):
    """Convert Elasticsearch limit/offset pagination to Django page
    
    >>> django_page(limit=10, offset=0)
    1
    >>> django_page(limit=10, offset=10)
    2
    >>> django_page(limit=10, offset=20)
    3
    
    @param limit: int Number of items per page
    @param offset: int Start of current page
    @returns: int page
    """
    return divmod(offset, limit)[0] + 1

def es_host_name(conn):
    """Extracts host:port from Elasticsearch conn object.
    
    >>> es_host_name(Elasticsearch(settings.DOCSTORE_HOSTS))
    "<Elasticsearch([{'host': '192.168.56.1', 'port': '9200'}])>"
    
    @param conn: elasticsearch.Elasticsearch with hosts/port
    @returns: str e.g. "192.168.56.1:9200"
    """
    start = conn.__repr__().index('[') + 1
    end = conn.__repr__().index(']')
    text = conn.__repr__()[start:end].replace("'", '"')
    hostdata = json.loads(text)
    return ':'.join([hostdata['host'], hostdata['port']])

def es_search():
<<<<<<< HEAD
    return Search(using=DOCSTORE.es)
=======
    return Search(using=docstore.Docstore().es)
>>>>>>> 32a4e9e9


class SearchResults(object):
    """Nicely packaged search results for use in API and UI.
    
    >>> from rg import search
    >>> q = {"fulltext":"minidoka"}
    >>> sr = search.run_search(request_data=q, request=None)
    """

    def __init__(self, params={}, query={}, count=0, results=None, objects=[], limit=DEFAULT_LIMIT, offset=0):
        self.params = deepcopy(params)
        self.query = query
        self.aggregations = None
        self.objects = []
        self.total = 0
        try:
            self.limit = int(limit)
        except:
            self.limit = settings.ELASTICSEARCH_MAX_SIZE
        try:
            self.offset = int(offset)
        except:
            self.offset = 0
        self.start = 0
        self.stop = 0
        self.prev_offset = 0
        self.next_offset = 0
        self.prev_api = u''
        self.next_api = u''
        self.page_size = 0
        self.this_page = 0
        self.prev_page = 0
        self.next_page = 0
        self.prev_html = u''
        self.next_html = u''
        self.errors = []
        
        if results:
            # objects
            self.objects = [hit for hit in results]
            if results.hits.total:
                self.total = results.hits.total.value

            # aggregations
            self.aggregations = {}
            if hasattr(results, 'aggregations'):
                for field in results.aggregations.to_dict().keys():
                    
                    # nested aggregations
                    if field in ['topics', 'facility']:
                        field_ids = '{}_ids'.format(field)
                        aggs = results.aggregations[field]
                        self.aggregations[field] = aggs[field_ids].buckets
                     
                    # simple aggregations
                    else:
                        aggs = results.aggregations[field]
                        self.aggregations[field] = aggs.buckets

                    #if VOCAB_TOPICS_IDS_TITLES.get(field):
                    #    self.aggregations[field] = []
                    #    for bucket in buckets:
                    #        if bucket['key'] and bucket['doc_count']:
                    #            self.aggregations[field].append({
                    #                'key': bucket['key'],
                    #                'label': VOCAB_TOPICS_IDS_TITLES[field].get(str(bucket['key'])),
                    #                'doc_count': str(bucket['doc_count']),
                    #            })
                    #            # print topics/facility errors in search results
                    #            # TODO hard-coded
                    #            if (field in ['topics', 'facility']) and not (isinstance(bucket['key'], int) or bucket['key'].isdigit()):
                    #                self.errors.append(bucket)
                    # 
                    #else:
                    #    self.aggregations[field] = [
                    #        {
                    #            'key': bucket['key'],
                    #            'label': bucket['key'],
                    #            'doc_count': str(bucket['doc_count']),
                    #        }
                    #        for bucket in buckets
                    #        if bucket['key'] and bucket['doc_count']
                    #    ]

        elif objects:
            # objects
            self.objects = objects
            self.total = len(objects)

        else:
            self.total = count

        # elasticsearch
        self.prev_offset = self.offset - self.limit
        self.next_offset = self.offset + self.limit
        if self.prev_offset < 0:
            self.prev_offset = None
        if self.next_offset >= self.total:
            self.next_offset = None
    
    def __repr__(self):
        try:
            q = self.params.dict()
        except:
            q = dict(self.params)
        if self.total:
            return u"<SearchResults [%s-%s/%s] %s>" % (
                self.offset, self.offset + self.limit, self.total, q
            )
        return u"<SearchResults [%s] %s>" % (self.total, q)
<<<<<<< HEAD

    def _make_prevnext_url(self, query, request):
        if request:
            return urlunsplit([
                request.META['wsgi.url_scheme'],
                request.META.get('HTTP_HOST', 'testserver'),
                request.META['PATH_INFO'],
                query,
                None,
            ])
        return '?%s' % query
=======
>>>>>>> 32a4e9e9
    
    def to_dict(self, format_functions):
        """Express search results in API and Redis-friendly structure
        
        @param format_functions: dict
        returns: dict
        """
<<<<<<< HEAD
	params = deepcopy(self.params)
=======
        if hasattr(self, 'params') and self.params:
            params = deepcopy(self.params)
        
>>>>>>> 32a4e9e9
        return self._dict(params, {}, format_functions)
    
    def ordered_dict(self, format_functions, pad=False):
        """Express search results in API and Redis-friendly structure
        
        @param format_functions: dict
        returns: OrderedDict
        """
<<<<<<< HEAD
        params = deepcopy(self.params)
        return self._dict(OrderedDict(), format_functions, pad=pad)
    
    def _dict(self, params, data, format_functions, pad=False):
=======
        if hasattr(self, 'params') and self.params:
            params = deepcopy(self.params)
        
        return self._dict(params, OrderedDict(), format_functions, pad=pad)
    
    def _dict(self, params, data, format_functions, request=None, pad=False):
>>>>>>> 32a4e9e9
        """
        @param params: dict
        @param data: dict
        @param format_functions: dict
        @param pad: bool
        """
        data['total'] = self.total
        data['limit'] = self.limit
        data['offset'] = self.offset
        data['prev_offset'] = self.prev_offset
        data['next_offset'] = self.next_offset
        data['page_size'] = self.page_size
        data['this_page'] = self.this_page
        data['num_this_page'] = len(self.objects)
        if params.get('page'): params.pop('page')
        if params.get('limit'): params.pop('limit')
        if params.get('offset'): params.pop('offset')
        qs = [key + '=' + val for key,val in params.items()]
        query_string = '&'.join(qs)
        data['prev_api'] = ''
        data['next_api'] = ''
        data['objects'] = []
        data['query'] = self.query
        data['aggregations'] = self.aggregations
        
        # pad before
        if pad:
            data['objects'] += [{'n':n} for n in range(0, self.page_start)]
        # page
        for o in self.objects:
            format_function = format_functions[o.meta.index]
            data['objects'].append(
                format_function(
                    document=o.to_dict(),
                    request=request,
                    listitem=True,
                )
            )
        # pad after
        if pad:
            data['objects'] += [{'n':n} for n in range(self.page_next, self.total)]
        
        return data


<<<<<<< HEAD
def sanitize_input(text):
    if isinstance(text, basestring):
        data = [text]
    elif isinstance(text, list):
        data = text
    elif isinstance(text, dict):
        # TODO we aren't handling those yet :P
        return text
    
    cleaned = []
    for t in data:
        # Escape special characters
        # http://lucene.apache.org/core/old_versioned_docs/versions/2_9_1/queryparsersyntax.html
        t = re.sub(
            '([{}])'.format(re.escape('\\+\-&|!(){}\[\]^~*?:\/')),
            r"\\\1",
            t
        )
        # AND, OR, and NOT are used by lucene as logical operators.
        ## We need to escape these.
        # ...actually, we don't. We want these to be available.
        #for word in ['AND', 'OR', 'NOT']:
        #    escaped_word = "".join(["\\" + letter for letter in word])
        #    text = re.sub(
        #        r'\s*\b({})\b\s*'.format(word),
        #        r" {} ".format(escaped_word),
        #        text
        #    )
        # Escape odd quotes
        quote_count = t.count('"')
        if quote_count % 2 == 1:
            t = re.sub(r'(.*)"(.*)', r'\1\"\2', t)
        cleaned.append(t)
    
    if isinstance(text, str):
        return cleaned[0]
    elif isinstance(text, list):
        return cleaned


=======
# TODO move to models
>>>>>>> 32a4e9e9
def format_object(oi, d, is_detail=False):
    """Format detail or list objects for command-line
    
    Certain fields are always included (id, title, etc and links).
    Everything else is determined by what fields are in the result dict.
    
    d is basically an elasticsearch_dsl.Hit, packaged by
    search.SearchResults.
    
    @param oi: Identifier
    @param d: dict
    @param is_detail: boolean
    """
    try:
        collection_id = oi.collection_id()
    except:
        collection_id = None
    
    data = OrderedDict()
    data['id'] = d.pop('id')
    data['model'] = oi.model
    data['collection_id'] = collection_id
    data['links'] = make_links(
        oi, d, source='es', is_detail=is_detail
    )
    DETAIL_EXCLUDE = []
    for key,val in d.items():
        if key not in DETAIL_EXCLUDE:
            data[key] = val
    return data

def make_links(oi, d, source='fs', is_detail=False):
    """Make the 'links pod' at the top of detail or list objects.
    
    @param oi: Identifier
    @param d: dict
    @param request: None
    @param source: str 'fs' (filesystem) or 'es' (elasticsearch)
    @param is_detail: boolean
    @returns: dict
    """
    assert source in ['fs', 'es']
    try:
        collection_id = oi.collection_id()
        child_models = oi.child_models(stubs=False)
    except:
        collection_id = None
        child_models = oi.child_models(stubs=True)
    
    img_url = ''
    if d.get('signature_id'):
        img_url = identifier.Identifier(d['signature_id'])
    elif d.get('access_rel'):
        img_url = oi
    elif oi.model in ['repository','organization']:
        img_url = '%s%s/%s' % (
            settings.MEDIA_URL,
            oi.path_abs().replace(settings.MEDIA_ROOT, ''),
            'logo.png'
        )
    
    links = OrderedDict()
    
    if is_detail:
        # objects above the collection level are stubs and do not have collection_id
        # collections have collection_id but have to point up to parent stub
        # API does not include stubs inside collections (roles)
        if collection_id and (collection_id != oi.id):
            parent_id = oi.parent_id(stubs=0)
        else:
            parent_id = oi.parent_id(stubs=1)
        if parent_id:
            links['parent'] = parent_id

    links['img'] = img_url
    
    return links


<<<<<<< HEAD
=======
def sanitize_input(text):
    """Escape special characters
    
    http://lucene.apache.org/core/old_versioned_docs/versions/2_9_1/queryparsersyntax.html
    TODO Maybe elasticsearch-dsl or elasticsearch-py do this already
    """
    text = re.sub(
        '([{}])'.format(re.escape('\\+\-&|!(){}\[\]^~*?:\/')),
        r"\\\1",
        text
    )
    
    # AND, OR, and NOT are used by lucene as logical operators.
    ## We need to escape these.
    # ...actually, we don't. We want these to be available.
    #for word in ['AND', 'OR', 'NOT']:
    #    escaped_word = "".join(["\\" + letter for letter in word])
    #    text = re.sub(
    #        r'\s*\b({})\b\s*'.format(word),
    #        r" {} ".format(escaped_word),
    #        text
    #    )
    
    # Escape odd quotes
    quote_count = text.count('"')
    if quote_count % 2 == 1:
        text = re.sub(r'(.*)"(.*)', r'\1\"\2', text)
    return text

>>>>>>> 32a4e9e9
class Searcher(object):
    """Wrapper around elasticsearch_dsl.Search
    
    >>> s = Searcher(index)
    >>> s.prep(request_data)
    'ok'
    >>> r = s.execute()
    'ok'
    >>> d = r.to_dict(request)
    """
    
<<<<<<< HEAD
    def __init__(self, conn=DOCSTORE.es, search=None):
=======
    def __init__(self, conn=docstore.Docstore().es, search=None):
>>>>>>> 32a4e9e9
        """
        @param conn: elasticsearch.Elasticsearch with hosts/port
        @param index: str Elasticsearch index name
        """
        self.conn = conn
        self.s = search
        fields = []
        params = {}
        q = OrderedDict()
        query = {}
        sort_cleaned = None
    
    def __repr__(self):
        return u"<Searcher '%s', %s>" % (
            es_host_name(self.conn), self.params
        )

    def prepare(self, params={}, params_whitelist=SEARCH_PARAM_WHITELIST, search_models=SEARCH_MODELS, fields=SEARCH_INCLUDE_FIELDS, fields_nested=SEARCH_NESTED_FIELDS, fields_agg=SEARCH_AGG_FIELDS):
        """Assemble elasticsearch_dsl.Search object
        
        @param params:           dict
        @param params_whitelist: list Accept only these (SEARCH_PARAM_WHITELIST)
        @param search_models:    list Limit to these ES doctypes (SEARCH_MODELS)
        @param fields:           list Retrieve these fields (SEARCH_INCLUDE_FIELDS)
        @param fields_nested:    list See SEARCH_NESTED_FIELDS
        @param fields_agg:       dict See SEARCH_AGG_FIELDS
        @returns: 
        """

        # gather inputs ------------------------------
        
        # self.params is a copy of the params arg as it was passed
        # to the method.  It is used for informational purposes
        # and is passed to SearchResults.
        # Sanitize while copying.
        self.params = {
            key: sanitize_input(val)
            for key,val in params.items()
        }
        
        # scrub fields not in whitelist
        bad_fields = [
            key for key in params.keys()
            if key not in params_whitelist + ['page']
        ]
        for key in bad_fields:
            params.pop(key)
        
        indices = search_models
        if params.get('models'):
<<<<<<< HEAD
            indices = ','.join([DOCSTORE.index_name(model) for model in models])
        
        s = Search(using=self.conn, index=indices)
        
        # only return specified fields
        s = s.source(fields)
        
        # sorting
        if params.get('sort'):
            args = params.pop('sort')
            s = s.sort(*args)
        
        if params.get('match_all'):
            s = s.query('match_all')
        
=======
            indices = ','.join([
                docstore.Docstore().index_name(model) for model in models
            ])
        
        s = Search(using=self.conn, index=indices)
        
        if params.get('match_all'):
            s = s.query('match_all')
>>>>>>> 32a4e9e9
        elif params.get('fulltext'):
            fulltext = params.pop('fulltext')
            # MultiMatch chokes on lists
            if isinstance(fulltext, list) and (len(fulltext) == 1):
                fulltext = fulltext[0]
            # fulltext search
            s = s.query(
                QueryString(
                    query=fulltext,
                    fields=fields,
                    analyze_wildcard=False,
                    allow_leading_wildcard=False,
                    default_operator='AND',
                )
            )
<<<<<<< HEAD
        
        elif params.get('topics') or params.get('facility'):
            # SPECIAL CASE FOR DDRPUBLIC TOPICS, FACILITY BROWSE PAGES
            if params.get('topics'):
                q = Q('bool',
                      must=[Q('nested',
                              path='topics',
                              query=Q('term', topics__id=params.pop('topics'))
                      )]
                )
                s = s.query(q)
            elif params.get('facility'):
                q = Q('bool',
                      must=[Q('nested',
                              path='facility',
                              query=Q('term', facility__id=params.pop('facility'))
                      )]
                )
                s = s.query(q)
=======
>>>>>>> 32a4e9e9

        if params.get('parent'):
            parent = params.pop('parent')
            if isinstance(parent, list) and (len(parent) == 1):
                parent = parent[0]
            if parent:
<<<<<<< HEAD
                parent = '%s-*' % parent
=======
                parent = '%s*' % parent
>>>>>>> 32a4e9e9
            s = s.query("wildcard", id=parent)
        
        # filters
        for key,val in params.items():
            
            if key in fields_nested:
                # Instead of nested search on topics.id or facility.id
                # search on denormalized topics_id or facility_id fields.
                fieldname = '%s_id' % key
                s = s.filter('term', **{fieldname: val})
    
                ## search for *ALL* the topics (AND)
                #for term_id in val:
                #    s = s.filter(
                #        Q('bool',
                #          must=[
                #              Q('nested',
                #                path=key,
                #                query=Q('term', **{'%s.id' % key: term_id})
                #              )
                #          ]
                #        )
                #    )
                
                ## search for *ANY* of the topics (OR)
                #s = s.query(
                #    Q('bool',
                #      must=[
                #          Q('nested',
                #            path=key,
                #            query=Q('terms', **{'%s.id' % key: val})
                #          )
                #      ]
                #    )
                #)
    
            elif (key in params_whitelist) and val:
                s = s.filter('term', **{key: val})
                # 'term' search is for single choice, not multiple choice fields(?)
        
        # aggregations
        for fieldname,field in fields_agg.items():
            
            # nested aggregation (Elastic docs: https://goo.gl/xM8fPr)
            if fieldname == 'topics':
                s.aggs.bucket('topics', 'nested', path='topics') \
                      .bucket('topics_ids', 'terms', field='topics.id', size=1000)
            elif fieldname == 'facility':
                s.aggs.bucket('facility', 'nested', path='facility') \
                      .bucket('facility_ids', 'terms', field='facility.id', size=1000)
                # result:
                # results.aggregations['topics']['topic_ids']['buckets']
                #   {u'key': u'69', u'doc_count': 9}
                #   {u'key': u'68', u'doc_count': 2}
                #   {u'key': u'62', u'doc_count': 1}
            
            # simple aggregations
            else:
                s.aggs.bucket(fieldname, 'terms', field=field)
        
        self.s = s
    
    def execute(self, limit, offset):
        """Execute a query and return SearchResults
        
        @param limit: int
        @param offset: int
        @returns: SearchResults
        """
        if not self.s:
            raise Exception('Searcher has no ES Search object.')
        start,stop = start_stop(limit, offset)
        response = self.s[start:stop].execute()
        for n,hit in enumerate(response.hits):
            hit.index = '%s %s/%s' % (n, int(offset)+n, response.hits.total)
        return SearchResults(
            params=self.params,
            query=self.s.to_dict(),
            results=response,
            limit=limit,
            offset=offset,
        )


def search(hosts, models=[], parent=None, filters=[], fulltext='', limit=10000, offset=0, page=None, aggregations=False):
    """Fulltext search using Elasticsearch query_string syntax.
    
    Note: More approachable, higher-level function than DDR.docstore.search.
    
    Full-text search strings:
        fulltext="seattle"
        fulltext="fusa OR teruo"
        fulltext="fusa AND teruo"
        fulltext="+fusa -teruo"
        fulltext="title:seattle"
    
    Note: Quoting inside strings is not (yet?) supported in the
    command-line version.
    
    Specify parent object and doctype/model:
        parent="ddr-densho-12"
        parent="ddr-densho-1000-1-"
        doctypes=['entity','segment']
    
    Filter on certain fields (filters may repeat):
        filter=['topics:373,27']
        filter=['topics:373', 'facility=12']
    
    @param hosts dict: config.DOCSTORE_HOST
    @param models list: Restrict to one or more models.
    @param parent str: ID of parent object (partial OK).
    @param filters list: Filter on certain fields (FIELD:VALUE,VALUE,...).
    @param fulltext str: Fulltext search query.
    @param limit int: Results page size.
    @param offset int: Number of initial results to skip (use with limit).
    @param page int: Which page of results to show.
    """
    if not models:
        models = SEARCH_MODELS
        
    if filters:
        data = {}
        for f in filters:
            field,v = f.split(':')
            values = v.split(',')
            data[field] = values
        filters = data
    else:
        filters = {}
        
    if page and offset:
        Exception("Error: Specify either offset OR page, not both.")
    if page:
        thispage = int(page)
        offset = es_offset(limit, thispage)
    
    searcher = Searcher()
    searcher.prepare(params={
        'fulltext': fulltext,
        'models': models,
        'parent': parent,
        'filters': filters,
    })
    results = searcher.execute(limit, offset)
    return results<|MERGE_RESOLUTION|>--- conflicted
+++ resolved
@@ -16,15 +16,11 @@
 from DDR import identifier
 from DDR import vocab
 
-<<<<<<< HEAD
 #SEARCH_LIST_FIELDS = models.all_list_fields()
 DEFAULT_LIMIT = 1000
 
 # set default hosts and index
 DOCSTORE = docstore.Docstore()
-=======
-DEFAULT_LIMIT = 1000
->>>>>>> 32a4e9e9
 
 
 # whitelist of params recognized in URL query
@@ -81,18 +77,12 @@
 
 # TODO derive from ddr-defs/repo_models/
 SEARCH_MODELS = [
-<<<<<<< HEAD
-    'ddrcollection',
-    'ddrentity',
-    'ddrnarrator'
-=======
     'ddrrepository',
     'ddrorganization',
     'ddrcollection',
     'ddrentity',
     'ddrfile',
     'ddrnarrator',
->>>>>>> 32a4e9e9
 ]
 
 # fields searched by query
@@ -225,11 +215,7 @@
     return ':'.join([hostdata['host'], hostdata['port']])
 
 def es_search():
-<<<<<<< HEAD
-    return Search(using=DOCSTORE.es)
-=======
     return Search(using=docstore.Docstore().es)
->>>>>>> 32a4e9e9
 
 
 class SearchResults(object):
@@ -341,20 +327,6 @@
                 self.offset, self.offset + self.limit, self.total, q
             )
         return u"<SearchResults [%s] %s>" % (self.total, q)
-<<<<<<< HEAD
-
-    def _make_prevnext_url(self, query, request):
-        if request:
-            return urlunsplit([
-                request.META['wsgi.url_scheme'],
-                request.META.get('HTTP_HOST', 'testserver'),
-                request.META['PATH_INFO'],
-                query,
-                None,
-            ])
-        return '?%s' % query
-=======
->>>>>>> 32a4e9e9
     
     def to_dict(self, format_functions):
         """Express search results in API and Redis-friendly structure
@@ -362,13 +334,8 @@
         @param format_functions: dict
         returns: dict
         """
-<<<<<<< HEAD
-	params = deepcopy(self.params)
-=======
         if hasattr(self, 'params') and self.params:
             params = deepcopy(self.params)
-        
->>>>>>> 32a4e9e9
         return self._dict(params, {}, format_functions)
     
     def ordered_dict(self, format_functions, pad=False):
@@ -377,19 +344,11 @@
         @param format_functions: dict
         returns: OrderedDict
         """
-<<<<<<< HEAD
-        params = deepcopy(self.params)
-        return self._dict(OrderedDict(), format_functions, pad=pad)
-    
-    def _dict(self, params, data, format_functions, pad=False):
-=======
         if hasattr(self, 'params') and self.params:
             params = deepcopy(self.params)
-        
         return self._dict(params, OrderedDict(), format_functions, pad=pad)
     
     def _dict(self, params, data, format_functions, request=None, pad=False):
->>>>>>> 32a4e9e9
         """
         @param params: dict
         @param data: dict
@@ -435,50 +394,7 @@
         return data
 
 
-<<<<<<< HEAD
-def sanitize_input(text):
-    if isinstance(text, basestring):
-        data = [text]
-    elif isinstance(text, list):
-        data = text
-    elif isinstance(text, dict):
-        # TODO we aren't handling those yet :P
-        return text
-    
-    cleaned = []
-    for t in data:
-        # Escape special characters
-        # http://lucene.apache.org/core/old_versioned_docs/versions/2_9_1/queryparsersyntax.html
-        t = re.sub(
-            '([{}])'.format(re.escape('\\+\-&|!(){}\[\]^~*?:\/')),
-            r"\\\1",
-            t
-        )
-        # AND, OR, and NOT are used by lucene as logical operators.
-        ## We need to escape these.
-        # ...actually, we don't. We want these to be available.
-        #for word in ['AND', 'OR', 'NOT']:
-        #    escaped_word = "".join(["\\" + letter for letter in word])
-        #    text = re.sub(
-        #        r'\s*\b({})\b\s*'.format(word),
-        #        r" {} ".format(escaped_word),
-        #        text
-        #    )
-        # Escape odd quotes
-        quote_count = t.count('"')
-        if quote_count % 2 == 1:
-            t = re.sub(r'(.*)"(.*)', r'\1\"\2', t)
-        cleaned.append(t)
-    
-    if isinstance(text, str):
-        return cleaned[0]
-    elif isinstance(text, list):
-        return cleaned
-
-
-=======
 # TODO move to models
->>>>>>> 32a4e9e9
 def format_object(oi, d, is_detail=False):
     """Format detail or list objects for command-line
     
@@ -558,8 +474,6 @@
     return links
 
 
-<<<<<<< HEAD
-=======
 def sanitize_input(text):
     """Escape special characters
     
@@ -589,7 +503,6 @@
         text = re.sub(r'(.*)"(.*)', r'\1\"\2', text)
     return text
 
->>>>>>> 32a4e9e9
 class Searcher(object):
     """Wrapper around elasticsearch_dsl.Search
     
@@ -601,11 +514,7 @@
     >>> d = r.to_dict(request)
     """
     
-<<<<<<< HEAD
-    def __init__(self, conn=DOCSTORE.es, search=None):
-=======
     def __init__(self, conn=docstore.Docstore().es, search=None):
->>>>>>> 32a4e9e9
         """
         @param conn: elasticsearch.Elasticsearch with hosts/port
         @param index: str Elasticsearch index name
@@ -656,23 +565,6 @@
         
         indices = search_models
         if params.get('models'):
-<<<<<<< HEAD
-            indices = ','.join([DOCSTORE.index_name(model) for model in models])
-        
-        s = Search(using=self.conn, index=indices)
-        
-        # only return specified fields
-        s = s.source(fields)
-        
-        # sorting
-        if params.get('sort'):
-            args = params.pop('sort')
-            s = s.sort(*args)
-        
-        if params.get('match_all'):
-            s = s.query('match_all')
-        
-=======
             indices = ','.join([
                 docstore.Docstore().index_name(model) for model in models
             ])
@@ -681,7 +573,6 @@
         
         if params.get('match_all'):
             s = s.query('match_all')
->>>>>>> 32a4e9e9
         elif params.get('fulltext'):
             fulltext = params.pop('fulltext')
             # MultiMatch chokes on lists
@@ -697,39 +588,13 @@
                     default_operator='AND',
                 )
             )
-<<<<<<< HEAD
-        
-        elif params.get('topics') or params.get('facility'):
-            # SPECIAL CASE FOR DDRPUBLIC TOPICS, FACILITY BROWSE PAGES
-            if params.get('topics'):
-                q = Q('bool',
-                      must=[Q('nested',
-                              path='topics',
-                              query=Q('term', topics__id=params.pop('topics'))
-                      )]
-                )
-                s = s.query(q)
-            elif params.get('facility'):
-                q = Q('bool',
-                      must=[Q('nested',
-                              path='facility',
-                              query=Q('term', facility__id=params.pop('facility'))
-                      )]
-                )
-                s = s.query(q)
-=======
->>>>>>> 32a4e9e9
 
         if params.get('parent'):
             parent = params.pop('parent')
             if isinstance(parent, list) and (len(parent) == 1):
                 parent = parent[0]
             if parent:
-<<<<<<< HEAD
-                parent = '%s-*' % parent
-=======
                 parent = '%s*' % parent
->>>>>>> 32a4e9e9
             s = s.query("wildcard", id=parent)
         
         # filters
