--- conflicted
+++ resolved
@@ -6,30 +6,18 @@
 from typing import Any, Dict, List, Match, Optional, Set, Tuple, Union
 
 
-<<<<<<< HEAD
-def read_text(path):
-    """Read text file; make sure text is in UTF-8.
-    
-    @param path: str Absolute path to file.
-    @returns: unicode
-=======
 def read_text(path: str) -> str:
     """Read text file; make sure text is in UTF-8.
     
     @param path: str Absolute path to file.
     @returns: str
->>>>>>> af6ae93c
     """
     if not os.path.exists(path):
         raise IOError('File is missing or unreadable: %s' % path)
     with open(path, 'r') as f:
         return f.read()
 
-<<<<<<< HEAD
-def write_text(text, path):
-=======
 def write_text(text: str, path: str):
->>>>>>> af6ae93c
     """Write text to UTF-8 file.
     
     @param text: unicode
@@ -38,11 +26,7 @@
     with open(path, 'w') as f:
         f.write(text)
 
-<<<<<<< HEAD
-def append_text(text, path):
-=======
 def append_text(text: str, path: str):
->>>>>>> af6ae93c
     """Append text to UTF-8 file.
     
     @param text: unicode
@@ -89,11 +73,7 @@
     )
     return writer
 
-<<<<<<< HEAD
-def read_csv(path):
-=======
 def read_csv(path: str) -> List[Dict[str,str]]:
->>>>>>> af6ae93c
     """Read specified file, returns list of rows.
     
     >>> path = '/tmp/batch-test_write_csv.csv'
@@ -119,14 +99,10 @@
             rows.append(row)
     return rows
 
-<<<<<<< HEAD
-def write_csv(path, headers, rows, append=False):
-=======
 def write_csv(path: str,
               headers: List[str],
               rows: List[Dict[str,str]],
               append: bool=False):
->>>>>>> af6ae93c
     """Write header and list of rows to file.
     
     >>> path = '/tmp/batch-test_write_csv.csv'
