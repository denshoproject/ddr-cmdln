--- conflicted
+++ resolved
@@ -1273,13 +1273,9 @@
     authorized = None
     initialized = None
     
-<<<<<<< HEAD
-    def __init__(self, server=config.GITOLITE, timeout=config.GITOLITE_TIMEOUT):
-=======
     def __init__(self,
                  server: str=config.GITOLITE,
                  timeout: int=config.GITOLITE_TIMEOUT):
->>>>>>> af6ae93c
         """
         @param server: USERNAME@DOMAIN
         @param timeout: int Maximum seconds to wait for reponse
