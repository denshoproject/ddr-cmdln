--- conflicted
+++ resolved
@@ -589,7 +589,6 @@
             'vocabulary file missing: %s' % (url))
     return json.loads(r.text)
 
-<<<<<<< HEAD
 def _get_vocabs_all_fs(base, exclude=['index','narrators']):
     """Get JSON vocab files, excluding index and narrators.
     @param base: str Absolute path to vocabs
@@ -615,19 +614,6 @@
     @param exclude: list
     @returns: dict
     """
-=======
-# TODO type hinting
-def _get_vocabs_all_fs(base, exclude='index'):
-    return {
-        vocab.replace('.json',''): _get_vocab_fs(os.path.join(base, vocab))
-        for vocab in os.listdir(base)
-        if (not (exclude in vocab) or (exclude == vocab)) and ('.json' in vocab)
-    }
-
-# TODO type hinting
-def _get_vocabs_all_http(base_url):
-    # get list of vocabs
->>>>>>> af6ae93c
     url = os.path.join(base_url, 'index.json')
     r = requests.get(url, timeout=config.REQUESTS_TIMEOUT)
     if r.status_code != 200:
