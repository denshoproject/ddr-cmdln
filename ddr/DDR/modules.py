--- conflicted
+++ resolved
@@ -1,8 +1,5 @@
 import json
-<<<<<<< HEAD
-=======
 from typing import Any, Dict, List, Match, Optional, Set, Tuple, Union
->>>>>>> af6ae93c
 
 from DDR import dvcs
 
