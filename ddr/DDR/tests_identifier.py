# coding: utf-8

from datetime import datetime
import json
import os

from nose.tools import assert_raises

import config  # adds repo_models to sys.path
import identifier

BASE_PATHS = [
    '/var/www/media/ddr',
    '/media/qnfs/kinkura/gold',
    '/mnt/nfsdrive/ddr',
    '/tmp',
]


# TODO test_compile_patterns

def test_identify_object():
    patterns = (
        (r'^(?P<repo>[\w]+)-(?P<org>[\w]+)-(?P<cid>[\d]+)-(?P<eid>[\d]+)$', 'entity-rel', 'entity'),
        (r'^(?P<repo>[\w]+)-(?P<org>[\w]+)-(?P<cid>[\d]+)$', 'collection-rel', 'collection'),
    )
    id0 = 'ddr-test-123'
    id1 = 'ddr-test-123-456'
    id2 = 'ddr.test.123.456'
    id0_expected_model = 'collection'
    id1_expected_model = 'entity'
    id2_expected_model = None
    id0_expected_memo = 'collection-rel'
    id1_expected_memo = 'entity-rel'
    id2_expected_memo = None
    id0_expected_gd = {'repo':'ddr', 'org':'test', 'cid':'123'}
    id1_expected_gd = {'repo':'ddr', 'org':'test', 'cid':'123', 'eid':'456'}
<<<<<<< HEAD
    id2_expected_gd = {}
    assert identifier.identify_object(id0, patterns) == (id0_expected_model,id0_expected_gd) 
    assert identifier.identify_object(id1, patterns) == (id1_expected_model,id1_expected_gd)
    assert identifier.identify_object(id2, patterns) == (id2_expected_model,id2_expected_gd)
=======
    id2_expected_gd = None
    assert identifier.identify_object(id0, patterns) == (id0_expected_model,id0_expected_memo,id0_expected_gd)
    assert identifier.identify_object(id1, patterns) == (id1_expected_model,id1_expected_memo,id1_expected_gd)
    assert identifier.identify_object(id2, patterns) == (id2_expected_model,id2_expected_memo,id2_expected_gd)
>>>>>>> 06c86f23

def test_identify_filepath():
    assert identifier.identify_filepath('something-a.jpg') == 'access'
    assert identifier.identify_filepath('ddr-test-123-456-mezzanine-abc123') == 'mezzanine'
    assert identifier.identify_filepath('ddr-test-123-456-master-abc123') == 'master'
    assert identifier.identify_filepath('nothing in particular') == None

def test_set_idparts():
    i = identifier.Identifier('ddr-test-123-456-master-abcde12345', '/tmp')
    assert i.parts['repo'] == 'ddr'
    assert i.parts['org'] == 'test'
    assert i.parts['cid'] == 123
    assert i.parts['eid'] == 456
    assert i.parts['role'] == 'master'
    assert i.parts['sha1'] == 'abcde12345'

def test_format_id():
    templates = {
        'entity':       '{repo}-{org}-{cid}-{eid}',
        'collection':   '{repo}-{org}-{cid}',
    }
    i0 = 'ddr-test-123'
    i1 = 'ddr-test-123-456'
    assert identifier.format_id(identifier.Identifier(i0), 'collection', templates) == i0
    assert identifier.format_id(identifier.Identifier(i1), 'entity', templates) == i1
    # child identifiers (e.g. entity) can get ID of parents (e.g. collection)
    assert identifier.format_id(identifier.Identifier(i1), 'collection', templates) == i0
    # but not the other way around
    assert_raises(
        KeyError,
        identifier.format_id,
        identifier.Identifier(i0), 'entity', templates
    )

def test_format_path():
    for base_path in BASE_PATHS:
        templates = {
            'entity-abs':       '{basepath}/{repo}-{org}-{cid}/files/{repo}-{org}-{cid}-{eid}',
            'collection-abs':   '{basepath}/{repo}-{org}-{cid}',
            'entity-rel':       'files/{repo}-{org}-{cid}-{eid}',
        }
        i0 = 'ddr-test-123'
        i1 = 'ddr-test-123-456'
        i0_abs_expected = os.path.join(base_path, 'ddr-test-123')
        i1_abs_expected = os.path.join(base_path, 'ddr-test-123/files/ddr-test-123-456')
        i1_rel_expected = 'files/ddr-test-123-456'
        # abs, rel
        path0 = identifier.format_path(identifier.Identifier(i0, base_path), 'collection', 'abs', templates)
        path1 = identifier.format_path(identifier.Identifier(i1, base_path), 'entity', 'abs', templates)
        path2 = identifier.format_path(identifier.Identifier(i1, base_path), 'entity', 'rel', templates)
        assert path0 == i0_abs_expected
        assert path1 == i1_abs_expected
        assert path2 == i1_rel_expected
        # missing patterns key
        path3 = identifier.format_path(identifier.Identifier(i1, base_path), 'entity', 'meta-rel', templates)
        assert path3 == None
        # no base_path in identifier
        assert_raises(
            Exception,
            identifier.format_path,
            identifier.Identifier(i0), 'collection', 'abs', templates
        )

def test_format_url():
    templates = {
        'editor': {
            'entity':       '/ui/{repo}-{org}-{cid}-{eid}',
            'collection':   '/ui/{repo}-{org}-{cid}',
        },
        'public': {
            'entity':       '/{repo}/{org}/{cid}/{eid}',
            'collection':   '/{repo}/{org}/{cid}',
        },
    }
    base_path = '/tmp'
    i0 = 'ddr-test-123'
    i1 = 'ddr-test-123-456'
    i0_edt_expected = '/ui/ddr-test-123'
    i1_edt_expected = '/ui/ddr-test-123-456'
    i0_pub_expected = '/ddr/test/123'
    i1_pub_expected = '/ddr/test/123/456'
    # editor
    url0 = identifier.format_url(identifier.Identifier(i0, base_path), 'collection', 'editor', templates)
    url1 = identifier.format_url(identifier.Identifier(i1, base_path), 'entity', 'editor', templates)
    # public
    url2 = identifier.format_url(identifier.Identifier(i0, base_path), 'collection', 'public', templates)
    url3 = identifier.format_url(identifier.Identifier(i1, base_path), 'entity', 'public', templates)

def test_matches_pattern():
    patterns = (
        (r'^(?P<repo>[\w]+)-(?P<org>[\w]+)-(?P<cid>[\d]+)-(?P<eid>[\d]+)$', '', 'entity'),
        (r'^(?P<repo>[\w]+)-(?P<org>[\w]+)-(?P<cid>[\d]+)$', '', 'collection'),
    )
    id0 = 'ddr-test-123'
    id1 = 'ddr-test-123-456'
    id2 = '/ddr/test/123'
    id3 = 'ddr-test'
    id0_expected = {'repo': 'ddr', 'org': 'test', 'cid': '123', 'model': 'collection'}
    id1_expected = {'repo': 'ddr', 'org': 'test', 'cid': '123', 'eid': '456', 'model': 'entity'}
    id2_expected = {}
    id3_expected = {}
    assert identifier.matches_pattern(id0, patterns) == id0_expected
    assert identifier.matches_pattern(id1, patterns) == id1_expected
    assert identifier.matches_pattern(id2, patterns) == id2_expected
    assert identifier.matches_pattern(id3, patterns) == id3_expected

# TODO test_is_id
# TODO test_is_path
# TODO test_is_url
# TODO test_is_abspath

def test_parse_args_kwargs():
    keys = identifier.KWARG_KEYS
    args0 = []; kwargs0 = {}
    args1 = []; kwargs1 = {'id':'ddr-bar', 'base_path':'/opt'}
    args2 = ['ddr-foo', '/tmp']; kwargs2 = {}
    args3 = ['ddr-foo', '/tmp']; kwargs3 = {'id':'ddr-bar'}
    args4 = ['ddr-foo', '/tmp']; kwargs4 = {'id':'ddr-bar', 'base_path':'/opt'}
    expected0 = {'url': None, 'path': None, 'parts': None, 'id': None, 'base_path': None}
    expected1 = {'url': None, 'path': None, 'parts': None, 'id': 'ddr-bar', 'base_path': '/opt'}
    expected2 = {'url': None, 'path': None, 'parts': None, 'id': 'ddr-foo', 'base_path': '/tmp'}
    expected3 = {'url': None, 'path': None, 'parts': None, 'id': 'ddr-bar', 'base_path': '/tmp'}
    expected4 = {'url': None, 'path': None, 'parts': None, 'id': 'ddr-bar', 'base_path': '/opt'}
    assert identifier._parse_args_kwargs(keys, args0, kwargs0) == expected0
    assert identifier._parse_args_kwargs(keys, args1, kwargs1) == expected1
    assert identifier._parse_args_kwargs(keys, args2, kwargs2) == expected2
    assert identifier._parse_args_kwargs(keys, args3, kwargs3) == expected3
    assert identifier._parse_args_kwargs(keys, args4, kwargs4) == expected4

# TODO test_module_for_name
# TODO test_class_for_name

def test_identifier_wellformed():
    for base_path in BASE_PATHS:
        REPO_PATH_ABS       = os.path.join(base_path, 'ddr')
        ORG_PATH_ABS        = os.path.join(base_path, 'ddr-test')
        COLLECTION_PATH_ABS = os.path.join(base_path, 'ddr-test-123')
        ENTITY_PATH_ABS     = os.path.join(base_path, 'ddr-test-123/files/ddr-test-123-456')
        FILE_PATH_ABS       = os.path.join(base_path, 'ddr-test-123/files/ddr-test-123-456/files/ddr-test-123-456-master-a1b2c3d4e5')
        
        assert identifier.Identifier.wellformed('id', REPO_ID)
        assert identifier.Identifier.wellformed('id', ORG_ID)
        assert identifier.Identifier.wellformed('id', COLLECTION_ID)
        assert identifier.Identifier.wellformed('id', ENTITY_ID)
        assert identifier.Identifier.wellformed('id', FILE_ID)
        assert_raises(
            Exception,
            identifier.Identifier.wellformed('id', 'ddr_test_123_456_master_abcde12345')
        )
        assert identifier.Identifier.wellformed('path', REPO_PATH_ABS)
        assert identifier.Identifier.wellformed('path', ORG_PATH_ABS)
        assert identifier.Identifier.wellformed('path', COLLECTION_PATH_ABS)
        assert identifier.Identifier.wellformed('path', ENTITY_PATH_ABS)
        assert identifier.Identifier.wellformed('path', FILE_PATH_ABS)

#def test_identifier_valid():
#    COMPONENTS = {
#        'repo': ['ddr',],
#        'org': ['test', 'testing',],
#    }
#    in0 = {'repo':'ddr', 'org':'test', 'cid':'123'}
#    in1 = {'repo':'ddr', 'org':'blat', 'cid':'123'}
#    expected0 = True
#    expected1 = ['org']
#    assert identifier.Identifier.valid(in0, components=COMPONENTS) == expected0 
#    assert identifier.Identifier.valid(in1, components=COMPONENTS) == expected1 

def test_identifier_components():
    in0 = 'ddr'
    in1 = 'ddr-test'
    in2 = 'ddr-test-123'
    in3 = 'ddr-test-123-456'
    in4 = 'ddr-test-123-456-master'
    in5 = 'ddr-test-123-456-master-abcde12345'
    out0 = ['repository', 'ddr']
    out1 = ['organization', 'ddr', 'test']
    out2 = ['collection', 'ddr', 'test', 123]
    out3 = ['entity', 'ddr', 'test', 123, 456]
    out4 = ['file-role', 'ddr', 'test', 123, 456, 'master']
    out5 = ['file', 'ddr', 'test', 123, 456, 'master', 'abcde12345']
    assert identifier.Identifier(id=in0).components() == out0
    assert identifier.Identifier(id=in1).components() == out1
    assert identifier.Identifier(id=in2).components() == out2
    assert identifier.Identifier(id=in3).components() == out3
    assert identifier.Identifier(id=in4).components() == out4
    assert identifier.Identifier(id=in5).components() == out5

# TODO test_identifier_fields_module
# TODO test_identifier_object_class
# TODO test_identifier_object


REPO_ID = 'ddr'
REPO_MODEL = 'repository'
REPO_PARTS = ['ddr']
REPO_REPR = '<DDR.identifier.Identifier repository:ddr>'

ORG_ID = 'ddr-test'
ORG_MODEL = 'organization'
ORG_PARTS = ['ddr', 'test']
ORG_REPR = '<DDR.identifier.Identifier organization:ddr-test>'

COLLECTION_ID = 'ddr-test-123'
COLLECTION_MODEL = 'collection'
COLLECTION_PARTS = ['ddr', 'test', '123']
COLLECTION_REPR = '<DDR.identifier.Identifier collection:ddr-test-123>'

ENTITY_ID = 'ddr-test-123-456'
ENTITY_MODEL = 'entity'
ENTITY_PARTS = ['ddr', 'test', '123', '456']
ENTITY_REPR = '<DDR.identifier.Identifier entity:ddr-test-123-456>'

# FILE_ROLE

FILE_ID = 'ddr-test-123-456-master-a1b2c3d4e5'
FILE_MODEL = 'file'
FILE_PARTS = ['ddr', 'test', '123', '456', 'master', 'a1b2c3d4e5']
FILE_REPR = '<DDR.identifier.Identifier file:ddr-test-123-456-master-a1b2c3d4e5>'


# from_id --------------------------------------------------------------

def test_repository_from_id():
    for base_path in BASE_PATHS:
        i0 = identifier.Identifier('ddr')
        i1 = identifier.Identifier('ddr', base_path)
        assert str(i0)  == str(i1)  == REPO_REPR
        assert i0.id    == i1.id    == REPO_ID
        assert i0.model == i1.model == REPO_MODEL
        assert i0.basepath == None
        assert i1.basepath == base_path

def test_organization_from_id():
    for base_path in BASE_PATHS:
        i0 = identifier.Identifier('ddr-test')
        i1 = identifier.Identifier('ddr-test', base_path)
        assert str(i0)  == str(i1)  == ORG_REPR
        assert i0.id    == i1.id    == ORG_ID
        assert i0.model == i1.model == ORG_MODEL
        assert i0.basepath == None
        assert i1.basepath == base_path

def test_collection_from_id():
    for base_path in BASE_PATHS:
        i0 = identifier.Identifier('ddr-test-123')
        i1 = identifier.Identifier('ddr-test-123', base_path)
        assert str(i0)  == str(i1)  == COLLECTION_REPR
        assert i0.id    == i1.id    == COLLECTION_ID
        assert i0.model == i1.model == COLLECTION_MODEL
        assert i0.basepath == None
        assert i1.basepath == base_path

def test_entity_from_id():
    for base_path in BASE_PATHS:
        i0 = identifier.Identifier('ddr-test-123-456')
        i1 = identifier.Identifier('ddr-test-123-456', base_path)
        assert str(i0)  == str(i1)  == ENTITY_REPR
        assert i0.id    == i1.id    == ENTITY_ID
        assert i0.model == i1.model == ENTITY_MODEL
        assert i0.basepath == None
        assert i1.basepath == base_path

# TODO test_filerole_from_id

def test_file_from_id():
    for base_path in BASE_PATHS:
        i0 = identifier.Identifier('ddr-test-123-456-master-a1b2c3d4e5')
        i1 = identifier.Identifier('ddr-test-123-456-master-a1b2c3d4e5', base_path)
        assert str(i0)  == str(i1)  == FILE_REPR
        assert i0.id    == i1.id    == FILE_ID
        assert i0.model == i1.model == FILE_MODEL
        assert i0.basepath == None
        assert i1.basepath == base_path

# from_idparts ---------------------------------------------------------

def test_repository_from_idparts():
    for base_path in BASE_PATHS:
        i0 = identifier.Identifier(
            {'model':'repository', 'repo':'ddr',}
        )
        i1 = identifier.Identifier(
            {'model':'repository', 'repo':'ddr',},
            base_path
        )
        assert str(i0)  == str(i1)  == REPO_REPR
        assert i0.id    == i1.id    == REPO_ID
        assert i0.model == i1.model == REPO_MODEL
        assert i0.basepath == None
        assert i1.basepath == base_path

def test_organization_from_idparts():
    for base_path in BASE_PATHS:
        i0 = identifier.Identifier(
            {'model':'organization', 'repo':'ddr', 'org':'test',}
        )
        i1 = identifier.Identifier(
            {'model':'organization', 'repo':'ddr', 'org':'test',},
            base_path
        )
        assert str(i0)  == str(i1)  == ORG_REPR
        assert i0.id    == i1.id    == ORG_ID
        assert i0.model == i1.model == ORG_MODEL
        assert i0.basepath == None
        assert i1.basepath == base_path

def test_collection_from_idparts():
    for base_path in BASE_PATHS:
        i0 = identifier.Identifier(
            {'model':'collection', 'repo':'ddr', 'org':'test', 'cid':123,}
        )
        i1 = identifier.Identifier(
            {'model':'collection', 'repo':'ddr', 'org':'test', 'cid':123,},
            base_path
        )
        assert str(i0)  == str(i1)  == COLLECTION_REPR
        assert i0.id    == i1.id    == COLLECTION_ID
        assert i0.model == i1.model == COLLECTION_MODEL
        assert i0.basepath == None
        assert i1.basepath == base_path

def test_entity_from_idparts():
    for base_path in BASE_PATHS:
        i0 = identifier.Identifier(
            {'model':'entity', 'repo':'ddr', 'org':'test', 'cid':123, 'eid':456,}
        )
        i1 = identifier.Identifier(
            {'model':'entity', 'repo':'ddr', 'org':'test', 'cid':123, 'eid':456,},
            base_path
        )
        assert str(i0)  == str(i1)  == ENTITY_REPR
        assert i0.id    == i1.id    == ENTITY_ID
        assert i0.model == i1.model == ENTITY_MODEL
        assert i0.basepath == None
        assert i1.basepath == base_path

# TODO test_filerole_from_idparts

def test_file_from_idparts():
    for base_path in BASE_PATHS:
        idparts = {
                'model':'file',
                'repo':'ddr', 'org':'test', 'cid':123,
                'eid':456, 'role':'master', 'sha1':'a1b2c3d4e5',
            }
        i0 = identifier.Identifier(idparts)
        i1 = identifier.Identifier(idparts, base_path)
        assert str(i0)  == str(i1)  == FILE_REPR
        assert i0.id    == i1.id    == FILE_ID
        assert i0.model == i1.model == FILE_MODEL
        assert i0.basepath == None
        assert i1.basepath == base_path

# from_path ------------------------------------------------------------

def test_repository_from_path():
    for base_path in BASE_PATHS:
        i0 = identifier.Identifier(path=os.path.join(base_path, 'ddr'))
        assert str(i0) == REPO_REPR
        assert i0.id == REPO_ID
        assert i0.model == REPO_MODEL
        assert i0.basepath == base_path

def test_organization_from_path():
    for base_path in BASE_PATHS:
        i0 = identifier.Identifier(path=os.path.join(base_path, 'ddr-test'))
        i1 = identifier.Identifier(path=os.path.join(base_path, 'ddr-test/'))
        assert str(i0)  == str(i1)  == ORG_REPR
        assert i0.id    == i1.id    == ORG_ID
        assert i0.model == i1.model == ORG_MODEL
        assert i0.basepath == i1.basepath == base_path

def test_collection_from_path():
    for base_path in BASE_PATHS:
        i0 = identifier.Identifier(path=os.path.join(base_path, 'ddr-test-123'))
        i1 = identifier.Identifier(path=os.path.join(base_path, 'ddr-test-123/'))
        i2 = identifier.Identifier(path=os.path.join(base_path, 'ddr-test-123/collection.json'))
        assert str(i0)     == str(i1)     == str(i2)     == COLLECTION_REPR
        assert i0.id       == i1.id       == i2.id       == COLLECTION_ID
        assert i0.model    == i1.model    == i2.model    == COLLECTION_MODEL
        assert i0.basepath == i1.basepath == i2.basepath == base_path

def test_entity_from_path():
    for base_path in BASE_PATHS:
        i0 = identifier.Identifier(path=os.path.join(base_path, 'ddr-test-123/files/ddr-test-123-456'))
        i1 = identifier.Identifier(path=os.path.join(base_path, 'ddr-test-123/files/ddr-test-123-456/'))
        i2 = identifier.Identifier(path=os.path.join(base_path, 'ddr-test-123/files/ddr-test-123-456/entity.json'))
        assert str(i0)     == str(i1)     == str(i2)     == ENTITY_REPR
        assert i0.id       == i1.id       == i2.id       == ENTITY_ID
        assert i0.model    == i1.model    == i2.model    == ENTITY_MODEL
        assert i0.basepath == i1.basepath == i2.basepath == base_path

# TODO test_filerole_from_path

def test_file_from_path():
    for base_path in BASE_PATHS:
        i0 = identifier.Identifier(
            path=os.path.join(base_path, 'ddr-test-123/files/ddr-test-123-456/files/ddr-test-123-456-master-a1b2c3d4e5')
        )
        i1 = identifier.Identifier(
            path=os.path.join(base_path, 'ddr-test-123/files/ddr-test-123-456/files/ddr-test-123-456-master-a1b2c3d4e5/')
        )
        i2 = identifier.Identifier(
            path=os.path.join(base_path, 'ddr-test-123/files/ddr-test-123-456/files/ddr-test-123-456-master-a1b2c3d4e5.json')
        )
        assert str(i0)     == str(i1)     == str(i2)     == FILE_REPR
        assert i0.id       == i1.id       == i2.id       == FILE_ID
        assert i0.model    == i1.model    == i2.model    == FILE_MODEL
        assert i0.basepath == i1.basepath == i2.basepath == base_path

# from_url -------------------------------------------------------------

def test_repository_from_url():
    for base_path in BASE_PATHS:
        i0 = identifier.Identifier(url='http://192.168.56.101/ddr')
        i1 = identifier.Identifier(url='http://192.168.56.101/ddr/', base_path=base_path)
        print('i0 %s' % i0)
        assert str(i0)  == str(i1)  == REPO_REPR
        assert i0.id    == i1.id    == REPO_ID
        assert i0.model == i1.model == REPO_MODEL
        assert i0.basepath == None
        assert i1.basepath == base_path

def test_organization_from_url():
    for base_path in BASE_PATHS:
        i0 = identifier.Identifier(url='http://192.168.56.101/ddr/test')
        i1 = identifier.Identifier(url='http://192.168.56.101/ddr/test/', base_path=base_path)
        assert str(i0)  == str(i1)  == ORG_REPR
        assert i0.id    == i1.id    == ORG_ID
        assert i0.model == i1.model == ORG_MODEL
        assert i0.basepath == None
        assert i1.basepath == base_path

def test_collection_from_url():
    for base_path in BASE_PATHS:
        i0 = identifier.Identifier(url='http://192.168.56.101/ddr/test/123')
        i1 = identifier.Identifier(url='http://192.168.56.101/ddr/test/123/')
        i2 = identifier.Identifier(url='http://192.168.56.101/ddr/test/123/', base_path=base_path)
        assert_raises(
            Exception,
            identifier.Identifier,
            url='http://192.168.56.101/ddr/test/123/',
            base_path='ddr/test/123'
        )
        assert str(i0)  == str(i1)  == COLLECTION_REPR
        assert i0.id    == i1.id    == COLLECTION_ID
        assert i0.model == i1.model == COLLECTION_MODEL
        assert i0.basepath == i1.basepath == None
        assert i2.basepath == base_path

def test_entity_from_url():
    for base_path in BASE_PATHS:
        i0 = identifier.Identifier(url='http://192.168.56.101/ddr/test/123/456')
        i1 = identifier.Identifier(url='http://192.168.56.101/ddr/test/123/456/', base_path=base_path)
        assert_raises(
            Exception,
            identifier.Identifier,
            url='http://192.168.56.101/ddr/test/123/456/',
            base_path='ddr/test/123/456'
        )
        assert str(i0)  == str(i1)  == ENTITY_REPR
        assert i0.id    == i1.id    == ENTITY_ID
        assert i0.model == i1.model == ENTITY_MODEL
        assert i0.basepath == None
        assert i1.basepath == base_path

# TODO test_filerole_from_id

def test_file_from_url():
    for base_path in BASE_PATHS:
        i0 = identifier.Identifier(
            url='http://192.168.56.101/ddr/test/123/456/master/a1b2c3d4e5'
        )
        i1 = identifier.Identifier(
            url='http://192.168.56.101/ddr/test/123/456/master/a1b2c3d4e5/',
            base_path=base_path
        )
        assert_raises(
            Exception,
            identifier.Identifier,
            url='http://192.168.56.101/ddr/test/123/456/master/a1b2c3d4e5/',
            base_path='ddr/test/123/456/master/a1b2c3d4e5'
        )
        assert str(i0)  == str(i1)  == FILE_REPR
        assert i0.id    == i1.id    == FILE_ID
        assert i0.model == i1.model == FILE_MODEL
        assert i0.basepath == None
        assert i1.basepath == base_path


REPO_COLLECTION_ID = None
ORG_COLLECTION_ID = None
COLLECTION_COLLECTION_ID = 'ddr-test-123'
ENTITY_COLLECTION_ID = 'ddr-test-123'
FILE_COLLECTION_ID = 'ddr-test-123'

def test_collection_id():
    i0 = identifier.Identifier('ddr')
    i1 = identifier.Identifier('ddr-test')
    i2 = identifier.Identifier('ddr-test-123')
    i3 = identifier.Identifier('ddr-test-123-456')
    i4 = identifier.Identifier('ddr-test-123-456-master-a1b2c3d4e5')
    assert_raises(Exception, i0, 'collection_id')
    assert_raises(Exception, i1, 'collection_id')
    assert i2.collection_id() == COLLECTION_COLLECTION_ID
    assert i3.collection_id() == ENTITY_COLLECTION_ID
    assert i4.collection_id() == FILE_COLLECTION_ID


def test_collection_path():
    for base_path in BASE_PATHS:
        REPO_COLLECTION_PATH = None
        ORG_COLLECTION_PATH = None
        COLLECTION_COLLECTION_PATH = os.path.join(base_path, 'ddr-test-123')
        ENTITY_COLLECTION_PATH = os.path.join(base_path, 'ddr-test-123')
        FILE_COLLECTION_PATH = os.path.join(base_path, 'ddr-test-123')

        i0 = identifier.Identifier('ddr')
        i1 = identifier.Identifier('ddr-test')
        i2 = identifier.Identifier('ddr-test-123')
        i3 = identifier.Identifier('ddr-test-123-456')
        i4 = identifier.Identifier('ddr-test-123-456-master-a1b2c3d4e5')
        assert_raises(Exception, i0, 'collection_path')
        assert_raises(Exception, i1, 'collection_path')
        assert_raises(Exception, i2, 'collection_path')
        assert_raises(Exception, i3, 'collection_path')
        assert_raises(Exception, i4, 'collection_path')
         
        i0 = identifier.Identifier('ddr', base_path)
        i1 = identifier.Identifier('ddr-test', base_path)
        i2 = identifier.Identifier('ddr-test-123', base_path)
        i3 = identifier.Identifier('ddr-test-123-456', base_path)
        i4 = identifier.Identifier('ddr-test-123-456-master-a1b2c3d4e5', base_path)
        assert_raises(Exception, i0, 'collection_path')
        assert_raises(Exception, i1, 'collection_path')
        assert i2.collection_path() == COLLECTION_COLLECTION_PATH
        assert i3.collection_path() == ENTITY_COLLECTION_PATH
        assert i4.collection_path() == FILE_COLLECTION_PATH

# TODO test_identifier_collection


PARENT_REPO_ID = 'ddr'
PARENT_ORG_ID = 'ddr-test'
PARENT_COLLECTION_ID = 'ddr-test-123'
PARENT_ENTITY_ID = 'ddr-test-123-456'
PARENT_FILEROLE_ID = 'ddr-test-123-456-master'
PARENT_FILE_ID = 'ddr-test-123-456-master-a1b2c3d4e5'

def test_parent_id():
    rep = identifier.Identifier(PARENT_REPO_ID)
    org = identifier.Identifier(PARENT_ORG_ID)
    col = identifier.Identifier(PARENT_COLLECTION_ID)
    ent = identifier.Identifier(PARENT_ENTITY_ID)
    rol = identifier.Identifier(PARENT_FILEROLE_ID)
    fil = identifier.Identifier(PARENT_FILE_ID)
    assert col.parent_id() == None
    assert ent.parent_id() == PARENT_COLLECTION_ID
    assert fil.parent_id() == PARENT_ENTITY_ID
    assert rep.parent_id(stubs=1) == None
    assert org.parent_id(stubs=1) == PARENT_REPO_ID
    assert col.parent_id(stubs=1) == PARENT_ORG_ID
    assert ent.parent_id(stubs=1) == PARENT_COLLECTION_ID
    assert rol.parent_id(stubs=1) == PARENT_ENTITY_ID
    assert fil.parent_id(stubs=1) == PARENT_FILEROLE_ID

# TODO test_parent_path

def test_parent():
    i = identifier.Identifier(id='ddr-test-123-456-master-abcde12345')
    assert i.parent().id == 'ddr-test-123-456'
    assert i.parent(stubs=1).id == 'ddr-test-123-456-master'
    assert i.parent().__class__ == i.__class__
    assert i.parent(stubs=1).__class__ == i.__class__

def test_child():
    i = identifier.Identifier(id='ddr-test-123')
    assert i.child('entity', {'eid':'456'}).id == 'ddr-test-123-456'
    assert i.child('entity', {'eid':'456'}).__class__ == i.__class__
    assert_raises(
        Exception,
        i.child,
        'file', {'eid':'456'}
    )

def test_lineage():
    re = identifier.Identifier(id='ddr')
    og = identifier.Identifier(id='ddr-test')
    co = identifier.Identifier(id='ddr-test-123')
    en = identifier.Identifier(id='ddr-test-123-456')
    fr = identifier.Identifier(id='ddr-test-123-456-master')
    fi = identifier.Identifier(id='ddr-test-123-456-master-abcde12345')
    
    def sameclass(i, lineage):
        matches = [x.__class__ for x in lineage if x.__class__ == i.__class__]
        return len(matches) == len(lineage)

    assert sameclass(fi, fi.lineage()) == True
    assert sameclass(fi, fi.lineage(stubs=1)) == True
    assert len(fi.lineage()) == 3
    assert len(fi.lineage(stubs=1)) == 6



def test_path_abs():
    for base_path in BASE_PATHS:
        REPO_PATH_ABS       = os.path.join(base_path, 'ddr')
        ORG_PATH_ABS        = os.path.join(base_path, 'ddr-test')
        COLLECTION_PATH_ABS = os.path.join(base_path, 'ddr-test-123')
        ENTITY_PATH_ABS     = os.path.join(base_path, 'ddr-test-123/files/ddr-test-123-456')
        FILE_PATH_ABS       = os.path.join(base_path, 'ddr-test-123/files/ddr-test-123-456/files/ddr-test-123-456-master-a1b2c3d4e5')
        REPO_PATH_ABS_JSON       = os.path.join(base_path, 'ddr/repository.json')
        ORG_PATH_ABS_JSON        = os.path.join(base_path, 'ddr-test/organization.json')
        COLLECTION_PATH_ABS_JSON = os.path.join(base_path, 'ddr-test-123/collection.json')
        ENTITY_PATH_ABS_JSON     = os.path.join(base_path, 'ddr-test-123/files/ddr-test-123-456/entity.json')
        FILE_PATH_ABS_JSON       = os.path.join(base_path, 'ddr-test-123/files/ddr-test-123-456/files/ddr-test-123-456-master-a1b2c3d4e5.json')
        FILE_PATH_ABS_ACCESS = os.path.join(base_path, 'ddr-test-123/files/ddr-test-123-456/files/ddr-test-123-456-master-a1b2c3d4e5-a.jpg')
        
        ri0 = identifier.Identifier(
            'ddr'
        )
        assert_raises(Exception, ri0, 'path_abs')
        assert_raises(Exception, ri0, 'path_abs', 'json')
        assert_raises(Exception, ri0, 'path_abs', 'BAD')
        ri1 = identifier.Identifier(
            'ddr',
            base_path
        )
        assert ri1.path_abs()       == REPO_PATH_ABS
        assert ri1.path_abs('json') == REPO_PATH_ABS_JSON
        assert_raises(Exception, ri1, 'path_abs', 'BAD')
        
        oi0 = identifier.Identifier(
            'ddr-test'
        )
        assert_raises(Exception, oi0, 'path_abs')
        assert_raises(Exception, oi0, 'path_abs', 'json')
        assert_raises(Exception, oi0, 'path_abs', 'BAD')
        oi1 = identifier.Identifier(
            'ddr-test',
            base_path
        )
        assert oi1.path_abs()       == ORG_PATH_ABS
        assert oi1.path_abs('json') == ORG_PATH_ABS_JSON
        assert_raises(Exception, oi1, 'path_abs', 'BAD')
        
        ci0 = identifier.Identifier(
            'ddr-test-123'
        )
        assert_raises(Exception, ci0, 'path_abs')
        assert_raises(Exception, ci0, 'path_abs', 'json')
        assert_raises(Exception, ci0, 'path_abs', 'BAD')
        ci1 = identifier.Identifier(
            'ddr-test-123',
            base_path
        )
        assert ci1.path_abs()       == COLLECTION_PATH_ABS
        assert ci1.path_abs('json') == COLLECTION_PATH_ABS_JSON
        assert_raises(Exception, ci1, 'path_abs', 'BAD')
        
        ei0 = identifier.Identifier(
            'ddr-test-123-456'
        )
        assert_raises(Exception, ei0, 'path_abs')
        assert_raises(Exception, ei0, 'path_abs', 'json')
        assert_raises(Exception, ei0, 'path_abs', 'BAD')
        ei1 = identifier.Identifier(
            'ddr-test-123-456',
            base_path
        )
        assert ei1.path_abs()       == ENTITY_PATH_ABS
        assert ei1.path_abs('json') == ENTITY_PATH_ABS_JSON
        assert_raises(Exception, ei1, 'path_abs', 'BAD')
        
        fi0 = identifier.Identifier(
            'ddr-test-123-456-master-a1b2c3d4e5'
        )
        assert_raises(Exception, fi0, 'path_abs')
        assert_raises(Exception, fi0, 'path_abs', 'access')
        assert_raises(Exception, fi0, 'path_abs', 'json')
        assert_raises(Exception, fi0, 'path_abs', 'BAD')
        fi1 = identifier.Identifier(
            'ddr-test-123-456-master-a1b2c3d4e5',
            base_path
        )
        assert fi1.path_abs()         == FILE_PATH_ABS
        assert fi1.path_abs('access') == FILE_PATH_ABS_ACCESS
        assert fi1.path_abs('json')   == FILE_PATH_ABS_JSON
        assert_raises(Exception, fi1, 'path_abs', 'BAD')


REPO_PATH_REL       = None
ORG_PATH_REL        = None
COLLECTION_PATH_REL = None
ENTITY_PATH_REL     = 'files/ddr-test-123-456'
FILE_PATH_REL       = 'files/ddr-test-123-456/files/ddr-test-123-456-master-a1b2c3d4e5'
REPO_PATH_REL_JSON       = 'repository.json'
ORG_PATH_REL_JSON        = 'organization.json'
COLLECTION_PATH_REL_JSON = 'collection.json'
ENTITY_PATH_REL_JSON     = 'files/ddr-test-123-456/entity.json'
FILE_PATH_REL_JSON       = 'files/ddr-test-123-456/files/ddr-test-123-456-master-a1b2c3d4e5.json'    
FILE_PATH_REL_ACCESS     = 'files/ddr-test-123-456/files/ddr-test-123-456-master-a1b2c3d4e5-a.jpg'

def test_path_rel():
    i0 = identifier.Identifier('ddr')
    assert i0.path_rel()         == REPO_PATH_REL
    assert i0.path_rel('json')   == REPO_PATH_REL_JSON
    assert_raises(Exception, i0, 'path_rel', 'BAD')
    
    i1 = identifier.Identifier('ddr-test')
    assert i1.path_rel()         == ORG_PATH_REL
    assert i1.path_rel('json')   == ORG_PATH_REL_JSON
    assert_raises(Exception, i1, 'path_rel', 'BAD')
    
    i2 = identifier.Identifier('ddr-test-123')
    assert i2.path_rel()         == COLLECTION_PATH_REL
    assert i2.path_rel('json')   == COLLECTION_PATH_REL_JSON
    assert_raises(Exception, i2, 'path_rel', 'BAD')
    
    i3 = identifier.Identifier('ddr-test-123-456')
    assert i3.path_rel()         == ENTITY_PATH_REL
    assert i3.path_rel('json')   == ENTITY_PATH_REL_JSON
    assert_raises(Exception, i3, 'path_rel', 'BAD')
    
    i4 = identifier.Identifier('ddr-test-123-456-master-a1b2c3d4e5')
    assert i4.path_rel()         == FILE_PATH_REL
    assert i4.path_rel('access') == FILE_PATH_REL_ACCESS
    assert i4.path_rel('json')   == FILE_PATH_REL_JSON
    assert_raises(Exception, i4, 'path_rel', 'BAD')


REPO_EDITOR_URL       = '/ui/ddr'
ORG_EDITOR_URL        = '/ui/ddr-test'
COLLECTION_EDITOR_URL = '/ui/ddr-test-123'
ENTITY_EDITOR_URL     = '/ui/ddr-test-123-456'
FILE_EDITOR_URL       = '/ui/ddr-test-123-456-master-a1b2c3d4e5'
REPO_PUBLIC_URL       = '/ddr'
ORG_PUBLIC_URL        = '/ddr/test'
COLLECTION_PUBLIC_URL = '/ddr/test/123'
ENTITY_PUBLIC_URL     = '/ddr/test/123/456'
FILE_PUBLIC_URL       = '/ddr/test/123/456/master/a1b2c3d4e5'

def test_urlpath():
    i0 = identifier.Identifier('ddr')
    assert i0.urlpath('editor') == REPO_EDITOR_URL
    assert i0.urlpath('public') == REPO_PUBLIC_URL
    
    i1 = identifier.Identifier('ddr-test')
    assert i1.urlpath('editor') == ORG_EDITOR_URL
    assert i1.urlpath('public') == ORG_PUBLIC_URL
    
    i2 = identifier.Identifier('ddr-test-123')
    assert i2.urlpath('editor') == COLLECTION_EDITOR_URL
    assert i2.urlpath('public') == COLLECTION_PUBLIC_URL
    
    i3 = identifier.Identifier('ddr-test-123-456')
    assert i3.urlpath('editor') == ENTITY_EDITOR_URL
    assert i3.urlpath('public') == ENTITY_PUBLIC_URL
    
    i4 = identifier.Identifier('ddr-test-123-456-master-a1b2c3d4e5')
    assert i4.urlpath('editor') == FILE_EDITOR_URL
    assert i4.urlpath('public') == FILE_PUBLIC_URL

<|MERGE_RESOLUTION|>--- conflicted
+++ resolved
@@ -35,17 +35,10 @@
     id2_expected_memo = None
     id0_expected_gd = {'repo':'ddr', 'org':'test', 'cid':'123'}
     id1_expected_gd = {'repo':'ddr', 'org':'test', 'cid':'123', 'eid':'456'}
-<<<<<<< HEAD
-    id2_expected_gd = {}
-    assert identifier.identify_object(id0, patterns) == (id0_expected_model,id0_expected_gd) 
-    assert identifier.identify_object(id1, patterns) == (id1_expected_model,id1_expected_gd)
-    assert identifier.identify_object(id2, patterns) == (id2_expected_model,id2_expected_gd)
-=======
     id2_expected_gd = None
     assert identifier.identify_object(id0, patterns) == (id0_expected_model,id0_expected_memo,id0_expected_gd)
     assert identifier.identify_object(id1, patterns) == (id1_expected_model,id1_expected_memo,id1_expected_gd)
     assert identifier.identify_object(id2, patterns) == (id2_expected_model,id2_expected_memo,id2_expected_gd)
->>>>>>> 06c86f23
 
 def test_identify_filepath():
     assert identifier.identify_filepath('something-a.jpg') == 'access'
