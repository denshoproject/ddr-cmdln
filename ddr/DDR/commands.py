--- conflicted
+++ resolved
@@ -12,14 +12,10 @@
 
 from DDR import CONFIG_FILE
 from DDR import storage
-<<<<<<< HEAD
 from DDR.dvcs import gitolite_connect_ok
 from DDR.dvcs import annex_whereis_file
 from DDR.dvcs import list_staged, list_committed
-from DDR.models import DDRCollection, DDREntity
-=======
 from DDR.models import Collection as DDRCollection, Entity as DDREntity
->>>>>>> da08157b
 from DDR.changelog import write_changelog_entry
 
 
