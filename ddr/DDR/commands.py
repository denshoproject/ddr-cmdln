import ConfigParser
from datetime import datetime
from functools import wraps
import logging
import os
import re
import shutil
import sys

import envoy
import git

from DDR import CONFIG_FILE
from DDR import storage
<<<<<<< HEAD
from DDR import dvcs
=======
from DDR.dvcs import repository, set_git_configs, set_annex_description
from DDR.dvcs import gitolite_connect_ok, annex_whereis_file
from DDR.dvcs import list_staged, list_committed
>>>>>>> 38277e84
from DDR.models import Collection as DDRCollection, Entity as DDREntity
from DDR.changelog import write_changelog_entry
from DDR.organization import group_repo_level, repo_level, repo_annex_get, read_group_file


class NoConfigError(Exception):
    def __init__(self, value):
        self.value = value
    def __str__(self):
        return repr(self.value)

if not os.path.exists(CONFIG_FILE):
    raise NoConfigError('No config file!')
config = ConfigParser.ConfigParser()
config.read(CONFIG_FILE)
GITOLITE = config.get('workbench','gitolite')
GIT_REMOTE_NAME = config.get('workbench','remote')
ACCESS_FILE_APPEND = config.get('local','access_file_append')
ACCESS_FILE_EXTENSION = config.get('local','access_file_extension')

MODULE_PATH = os.path.dirname(os.path.abspath(__file__))
TEMPLATE_PATH = os.path.join(MODULE_PATH, 'templates')
GITIGNORE_TEMPLATE = os.path.join(TEMPLATE_PATH, 'gitignore.tpl')



def requires_network(f):
    """Indicate that function requires network access; check if can connect to gitolite server.
    """
    @wraps(f)
    def wrapper(*args, **kwargs):
        if not dvcs.gitolite_connect_ok(GITOLITE):
            logging.error('Cannot connect to git server {}'.format(GITOLITE))
            return 1,'cannot connect to git server {}'.format(GITOLITE)
        return f(*args, **kwargs)
    return wrapper

def local_only(f):
    """Indicate that function requires no network access.
    """
    @wraps(f)
    def wrapper(*args, **kwargs):
        return f(*args, **kwargs)
    return wrapper

def command(f):
    """Indicate that function is a command-line command.
    """
    @wraps(f)
    def wrapper(*args, **kwargs):
        logging.debug('------------------------------------------------------------------------')
        logging.debug('{}.{}({}, {})'.format(f.__module__, f.__name__, args, kwargs))
        return f(*args, **kwargs)
    return wrapper


description="""Various commands for manipulating DDR collections and entities."""

epilog="""
More than you thought you wanted to know about the collection command.
"""

OPERATIONS = [
    'clocal',
    'create',
    'clone',
    'destroy',
    'status',
    'astatus',
    'update',
    'sync',
    'ecreate',
    'edestroy',
    'eupdate',
    'eadd',
    'pull',
    'push',
    ]



def commit_files(repo, message, git_files=[], annex_files=[]):
    """git-add and git-annex-add files and commit them
    
    @param repo: GitPython Repo object
    @param message: String
    @param git_files: List of filenames relative to repo root.
    @param annex_files: List of filenames relative to repo root.
    @return: GitPython Repo object
    """
    added = annex_files + git_files
    added.sort()
    logging.debug('    files added:         {}'.format(added))
    
    if annex_files:
        repo.git.annex('add', annex_files)
    if git_files:
        repo.index.add(git_files)
    
    staged = dvcs.list_staged(repo)
    staged.sort()
    logging.debug('    files staged:        {}'.format(staged))
    # TODO cancel commit if list of staged doesn't match list of files added?
    
    commit = repo.index.commit(message)
    logging.debug('    commit: {}'.format(commit.hexsha))
    
    committed = dvcs.list_committed(repo, commit)
    committed.sort()
    logging.debug('    files committed:     {}'.format(committed))
    # TODO complain if list of committed files doesn't match lists of added and staged files?
    
    return repo



#@command
@local_only
def removables():
    return 0,storage.removables()

#@command
@local_only
def removables_mounted():
    return 0,storage.removables_mounted()

@command
@local_only
def mount( device_file, label ):
    """Command-line function for mounting specified device on local system.
    """
    return 0,storage.mount(device_file, label)

@command
@local_only
def umount( device_file ):
    """Command-line function for UNmounting specified device on local system.
    """
    return 0,storage.umount(device_file)

@command
@local_only
def remount( device_file, label ):
    """Command-line function for unmounting and remounting specified device on local system.
    """
    return 0,storage.remount(device_file, label)

@command
@local_only
def mount_point( path ):
    return 0,storage.mount_point(path)

@command
@local_only
def storage_status( path ):
    return 0,storage.storage_status(path)



#@command
@local_only
def collections_local(collections_root, repository, organization):
    """Command-line function for listing collections on the local system.
    
    Looks for directories under collection_root with names matching the
    "{repository}-{organization}-*" pattern and containing ead.xml files.
    Doesn't check validity beyond that.
    
    @param collections_root: Absolute path of dir in which collections are located.
    @param repository: Repository keyword.
    @param organization: Organization keyword.
    @return: list of collection UIDs
    """
    if not (os.path.exists(collections_root) and os.path.isdir(collections_root)):
        message = '{} does not exist or is not a directory'.format(collections_root)
        raise Exception(message)
    collections = []
    regex = '^{}-{}-[0-9]+$'.format(repository, organization)
    #logging.debug('    {}'.format(regex))
    uid = re.compile(regex)
    for x in os.listdir(collections_root):
        m = uid.search(x)
        if m:
            colldir = os.path.join(collections_root,x)
            if 'ead.xml' in os.listdir(colldir):
                collections.append(colldir)
    collections.sort()
    return collections


@command
@requires_network
def clone(user_name, user_mail, collection_uid, alt_collection_path):
    """Command-line function for cloning an existing collection.
    
    Clones existing collection object from workbench server.
    
    @param user_name: Username for use in changelog, git log
    @param user_mail: User email address for use in changelog, git log
    @param collection_uid: A valid DDR collection UID
    @param alt_collection_path: Absolute path to which repo will be cloned (includes collection UID)
    @return: message ('ok' if successful)
    """
    collection = DDRCollection(alt_collection_path)
    url = '{}:{}.git'.format(GITOLITE, collection_uid)
    
    repo = git.Repo.clone_from(url, alt_collection_path)
    logging.debug('    git clone {}'.format(url))
    if repo:
        logging.debug('    OK')
    else:
        logging.error('    COULD NOT CLONE!')
        return 1,'could not clone'
    if os.path.exists(os.path.join(alt_collection_path, '.git')):
        logging.debug('    .git/ is present')
    else:
        logging.error('    .git/ IS MISSING!')
        return 1,'.git/ is missing'
    # git annex init if not already existing
    if not os.path.exists(os.path.join(alt_collection_path, '.git', 'annex')):
        logging.debug('    git annex init')
        repo.git.annex('init')
    #
    repo.git.checkout('master')
    repo = set_git_configs(repo, user_name, user_mail)
    set_annex_description(repo)
    if not GIT_REMOTE_NAME in [r.name for r in repo.remotes]:
        repo.create_remote(GIT_REMOTE_NAME, collection.git_url)
    return 0,'ok'


@command
@requires_network
def create(user_name, user_mail, collection_path, templates):
    """Command-line function for creating a new collection.
    
    Clones a blank collection object from workbench server, adds files, commits.
    
    - clones new repo from gitolite server
    # Easier to have Gitolite create repo then clone (http://sitaramc.github.com/gitolite/repos.html)
    # than to add existing to Gitolite (http://sitaramc.github.com/gitolite/rare.html#existing).
    local requests CID from workbench API
    background:collection init: $ collection -cCID -oinit]
    background:collection init: $ git clone git@mits:ddr-ORG-C
        $ git clone git@mits:ddr-densho-1
        Cloning into 'ddr-densho-1'...
        Initialized empty Git repository in /home/git/repositories/ddr-densho-1.git/
        warning: You appear to have cloned an empty repository.
    background:entity init: $ git annex init
    background:entity init: $ git add changelog control ead.xml .gitignore
    background:entity init: $ git commit
    
    @param user_name: Username for use in changelog, git log
    @param user_mail: User email address for use in changelog, git log
    @param collection_path: Absolute path to collection repo.
    @param templates: List of metadata templates (absolute paths).
    @return: message ('ok' if successful)
    """
    collection = DDRCollection(collection_path)
    
    url = '{}:{}.git'.format(GITOLITE, collection.uid)
    
    repo = git.Repo.clone_from(url, collection.path)
    logging.debug('    git clone {}'.format(url))
    if repo:
        logging.debug('    OK')
    else:
        logging.error('    COULD NOT CLONE!')
    if os.path.exists(os.path.join(collection.path, '.git')):
        logging.debug('    .git/ is present')
    else:
        logging.error('    .git/ IS MISSING!')
    # there is no master branch at this point
    repo.create_remote(GIT_REMOTE_NAME, collection.git_url)
    repo = set_git_configs(repo, user_name, user_mail)
    git_files = []
    
    # copy template files to collection
    for src in templates:
        if os.path.exists(src):
            dst = os.path.join(collection.path, os.path.basename(src))
            logging.debug('cp %s, %s' % (src, dst))
            shutil.copy(src, dst)
            if os.path.exists(dst):
                git_files.append(dst)
            else:
                logging.error('COULD NOT COPY %s' % src)
    
    # add control, .gitignore, changelog
    control   = collection.control()
    gitignore = collection.gitignore()
    changelog_messages = ['Initialized collection {}'.format(collection.uid)]
    write_changelog_entry(collection.changelog_path,
                          changelog_messages,
                          user_name, user_mail)
    if os.path.exists(control.path):
        git_files.append(control.path_rel)
    else:
        logging.error('    COULD NOT CREATE control')
    if os.path.exists(collection.gitignore_path):
        git_files.append(collection.gitignore_path_rel)
    else:
        logging.error('    COULD NOT CREATE .gitignore')
    if os.path.exists(collection.changelog_path):
        git_files.append(collection.changelog_path_rel)
    else:
        logging.error('    COULD NOT CREATE changelog')
    
    # add files and commit
    repo = commit_files(repo, changelog_messages[0], git_files, [])
    # master branch should be created by this point
    # git annex init
    logging.debug('    git annex init')
    repo.git.annex('init')
    if os.path.exists(os.path.join(collection.path, '.git', 'annex')):
        logging.debug('    .git/annex/ OK')
    else:
        logging.error('    .git/annex/ IS MISSING!')
    
    # this little dance is necessary for some reason -- see notes
    logging.debug('    pushing master')
    repo.git.push('origin', 'master')
    logging.debug('    OK')
    repo.git.checkout('git-annex')
    logging.debug('    pushing git-annex')
    repo.git.push('origin', 'git-annex')
    logging.debug('    OK')
    repo.git.checkout('master')
    set_annex_description(repo)
    return 0,'ok'


@command
@local_only
def destroy():
    """Command-line function for removing  an entire collection's files from the local system.
    
    Does not remove files from the server!  That will remain a manual operation.
    
    @return: message ('ok' if successful)
    """
    return 1,'not implemented yet'


#@command
@local_only
def status(collection_path, short=False):
    """Command-line function for running git status on collection repository.
    
    @param collection_path: Absolute path to collection repo.
    @return: message ('ok' if successful)
    """
    return dvcs.repo_status(collection_path)


@command
#@requires_network
def annex_status(collection_path):
    """Command-line function for running git annex status on collection repository.
    
    @param collection_path: Absolute path to collection repo.
    @return: message ('ok' if successful)
    """
<<<<<<< HEAD
    return dvcs.annex_status(collection_path)


@command
#@requires_network
def fetch(collection_path):
    """Command-line function for fetching latest changes to git repo from origin/master.
    
    @param collection_path: Absolute path to collection repo.
    @return: message ('ok' if successful)
    """
    return dvcs.fetch(collection_path)
=======
    repo = git.Repo(collection_path)
    status = repo.git.annex('status')
    logging.debug('\n{}'.format(status))
    # set description if not set already
    set_annex_description(repo, annex_status=status)
    return 0,status
>>>>>>> 38277e84


@command
@local_only
def update(user_name, user_mail, collection_path, updated_files):
    """Command-line function for commiting changes to the specified file.
    
    NOTE: Does not push to the workbench server.
    @param user_name: Username for use in changelog, git log
    @param user_mail: User email address for use in changelog, git log
    @param collection_path: Absolute path to collection repo.
    @param updated_files: List of relative paths to updated file(s).
    @return: message ('ok' if successful)
    """
    collection = DDRCollection(collection_path)
    
    repo = repository(collection.path, user_name, user_mail)
    if repo:
        logging.debug('    git repo {}'.format(collection.path))
    repo.git.checkout('master')
    if not GIT_REMOTE_NAME in [r.name for r in repo.remotes]:
        repo.create_remote(GIT_REMOTE_NAME, collection.git_url)
    
    # changelog
    changelog_messages = []
    for f in updated_files:
        changelog_messages.append('Updated collection file(s) {}'.format(f))
    write_changelog_entry(collection.changelog_path,
                          changelog_messages,
                          user_name, user_mail)
    if os.path.exists(collection.changelog_path):
        updated_files.append(collection.changelog_path)
    else:
        logging.error('    COULD NOT UPDATE changelog')
    # add files and commit
    repo = commit_files(repo, 'Updated metadata files', updated_files, [])
    return 0,'ok'


@command
@requires_network
def sync(user_name, user_mail, collection_path):
    """Command-line function for git pull/push to workbench server, git-annex sync
    
    Pulls changes from and pushes changes to the workbench server.

    For this to work properly with Gitolite, it's necessary to push/pull
    on both the master AND git-annex branches.
    Sequence:
    - fetch
    - pull on master,git-annex branches
    - push on git-annex,master branches
    
    TODO This assumes that origin is the workbench server...
    
    @param user_name: Username for use in changelog, git log
    @param user_mail: User email address for use in changelog, git log
    @param collection_path: Absolute path to collection repo.
    @return: message ('ok' if successful)
    """
    collection = DDRCollection(collection_path)
    
    repo = repository(collection.path, user_name, user_mail)
    repo.git.checkout('master')
    set_annex_description(repo)
    if not GIT_REMOTE_NAME in [r.name for r in repo.remotes]:
        repo.create_remote(GIT_REMOTE_NAME, collection.git_url)
    # fetch
    repo.git.fetch('origin')
    # pull on master,git-annex branches 
    logging.debug('    git pull origin master')
    repo.git.checkout('master')
    repo.git.pull('origin', 'master')
    logging.debug('    OK')
    logging.debug('    git pull origin git-annex')
    repo.git.checkout('git-annex')
    repo.git.pull('origin', 'git-annex')
    logging.debug('    OK')
    # push on git-annex,master branches
    logging.debug('    git push origin git-annex')
    repo.git.checkout('git-annex')
    repo.git.push('origin', 'git-annex')
    logging.debug('    OK')
    logging.debug('    git push origin master')
    repo.git.checkout('master')
    repo.git.push('origin', 'master')
    logging.debug('    OK')
    # git annex sync
    logging.debug('    git annex sync')
    repo.git.annex('sync')
    logging.debug('    OK')
    return 0,'ok'


@command
@local_only
def entity_create(user_name, user_mail, collection_path, entity_uid, updated_files, templates):
    """Command-line function for creating an entity and adding it to the collection.
    
    @param user_name: Username for use in changelog, git log
    @param user_mail: User email address for use in changelog, git log
    @param collection_path: Absolute path to collection repo.
    @param entity_uid: A valid DDR entity UID
    @param updated_files: List of updated files (relative to collection root).
    @param templates: List of entity metadata templates (absolute paths).
    @return: message ('ok' if successful)
    """
    collection = DDRCollection(collection_path)
    entity = DDREntity(collection.entity_path(entity_uid))
    
    repo = repository(collection.path, user_name, user_mail)
    repo.git.checkout('master')
    if not GIT_REMOTE_NAME in [r.name for r in repo.remotes]:
        repo.create_remote(GIT_REMOTE_NAME, collection.git_url)
    git_files = []
    
    # entity dir
    if not os.path.exists(entity.path):
        os.makedirs(entity.path)
    
    # copy template files to entity
    for src in templates:
        if os.path.exists(src):
            dst = os.path.join(entity.path, os.path.basename(src))
            logging.debug('cp %s, %s' % (src, dst))
            shutil.copy(src, dst)
            if os.path.exists(dst):
                git_files.append(dst)
            else:
                logging.error('COULD NOT COPY %s' % src)
    
    # entity control, changelog
    econtrol = entity.control()
    entity_changelog_messages = ['Initialized entity {}'.format(entity.uid),]
    write_changelog_entry(entity.changelog_path,
                          entity_changelog_messages,
                          user=user_name, email=user_mail)
    if os.path.exists(econtrol.path):
        git_files.append(econtrol.path)
    else:
        logging.error('    COULD NOT CREATE control')
    if os.path.exists(entity.changelog_path):
        git_files.append(entity.changelog_path)
    else:
        logging.error('    COULD NOT CREATE changelog')
    
    # add updated collection files
    for src in updated_files:
        git_files.append(src)
    
    # update collection control, changelog
    ccontrol = collection.control()
    ccontrol.update_checksums(collection)
    ccontrol.write()
    changelog_messages = ['Initialized entity {}'.format(entity.uid),]
    write_changelog_entry(collection.changelog_path,
                          changelog_messages,
                          user=user_name, email=user_mail)
    git_files.append(ccontrol.path)
    git_files.append(collection.changelog_path)
    
    # add files and commit
    repo = commit_files(repo, changelog_messages[0], git_files, [])
    return 0,'ok'


@command
@local_only
def entity_destroy():
    """Command-line function for removing the specified entity from the collection.
    
    @return: message ('ok' if successful)
    """
    return 1,'not implemented yet'


@command
@local_only
def entity_update(user_name, user_mail, collection_path, entity_uid, updated_files):
    """Command-line function for committing changes to the specified entity file.
    
    NOTE: Does not push to the workbench server.
    Updates entity changelog but NOT in collection changelog.
    Makes an entry in git log.
    
    @param user_name: Username for use in changelog, git log
    @param user_mail: User email address for use in changelog, git log
    @param collection_path: Absolute path to collection repo.
    @param entity_uid: A valid DDR entity UID
    @param updated_files: List of paths to updated file(s), relative to entitys.
    @return: message ('ok' if successful)
    """
    collection = DDRCollection(collection_path)
    entity = DDREntity(collection.entity_path(entity_uid))
    
    repo = repository(collection.path, user_name, user_mail)
    repo.git.checkout('master')
    if not GIT_REMOTE_NAME in [r.name for r in repo.remotes]:
        repo.create_remote(GIT_REMOTE_NAME, collection.git_url)
    
    # entity file paths are relative to collection root
    git_files = []
    for f in updated_files:
        git_files.append( os.path.join( 'files', entity.uid, f) )
    
    # entity changelog
    entity_changelog_messages = []
    for f in updated_files:
        p = os.path.join(entity.uid, f)
        entity_changelog_messages.append('Updated entity file {}'.format(p))
    write_changelog_entry(entity.changelog_path,
                          entity_changelog_messages,
                          user=user_name, email=user_mail)
    git_files.append(entity.changelog_path_rel)
    # add files and commit
    repo = commit_files(repo, 'Updated entity file(s)', git_files, [])
    return 0,'ok'


@command
@local_only
def entity_annex_add(user_name, user_mail, collection_path, entity_uid, updated_files, new_annex_files):
    """Command-line function for git annex add-ing a file and updating metadata.
    
    All this function does is git annex add the file, update changelog and
    mets.xml, and commit.
    It does not copy the file into the entity dir.
    It does not mark the file as master/mezzanine/access/etc or edit any metadata.
    It does not perform any background processing on the file.
    
    @param user_name: Username for use in changelog, git log
    @param user_mail: User email address for use in changelog, git log
    @param collection_path: Absolute path to collection repo.
    @param entity_uid: A valid DDR entity UID
    @param updated_files: list of paths to updated files (relative to collection repo).
    @param new_annex_files: List of paths to new files (relative to entity files dir).
    @return: message ('ok' if successful)
    """
    collection = DDRCollection(collection_path)
    entity = DDREntity(collection.entity_path(entity_uid))
    
    repo = repository(collection.path, user_name, user_mail)
    repo.git.checkout('master')
    if not GIT_REMOTE_NAME in [r.name for r in repo.remotes]:
        repo.create_remote(GIT_REMOTE_NAME, collection.git_url)
    git_files = []
    annex_files = []
    
    if not os.path.exists(collection.annex_path):
        logging.error('    .git/annex IS MISSING!')
        return 1,'.git/annex IS MISSING!'
    if not os.path.exists(entity.path):
        logging.error('    Entity does not exist: {}'.format(entity.uid))
        return 1,'entity does not exist: {}'.format(entity.uid)
    if not os.path.exists(entity.files_path):
        logging.error('    Entity files_path does not exist: {}'.format(entity.uid))
        return 1,'entity files_path does not exist: {}'.format(entity.uid)
    
    # new annex files
    new_files_rel_entity = []
    for new_file in new_annex_files:
        # paths: absolute, relative to collection repo, relative to entity_dir
        new_file_abs = os.path.join(entity.files_path, new_file)
        if not os.path.exists(new_file_abs):
            logging.error('    File does not exist: {}'.format(new_file_abs))
            return 1,'File does not exist: {}'.format(new_file_abs)
        new_file_rel = os.path.join(entity.files_path_rel, new_file)
        new_file_rel_entity = new_file_abs.replace('{}/'.format(entity.path), '')
        new_files_rel_entity.append(new_file_rel_entity)
        annex_files.append(new_file_rel)
    
    # updated files
    [git_files.append(updated_file) for updated_file in updated_files]
    
    # update entity changelog, control
    changelog_messages = ['Added entity file {}'.format(f) for f in new_files_rel_entity]
    write_changelog_entry(entity.changelog_path,
                          changelog_messages,
                          user_name, user_mail)
    econtrol = entity.control()
    econtrol.update_checksums(entity)
    econtrol.write()
    git_files.append(entity.changelog_path_rel)
    git_files.append(econtrol.path_rel)
    
    # add files and commit
    repo = commit_files(repo, 'Added entity file(s)', git_files, annex_files)
    return 0,'ok'


@command
@requires_network
def annex_push(collection_path, file_path_rel):
    """Push a git-annex file to workbench.

    Example file_paths:
        ddr-densho-1-1/files/video1.mov
        ddr-densho-42-17/files/image35.jpg
        ddr-one-35-248/files/newspaper.pdf
    
    $ git annex copy PATH --to=REMOTE
    
    @param collection_path: Absolute path to collection repo.
    @param file_path_rel: Path to file relative to collection root
    @return: message ('ok' if successful)
    """
    collection = DDRCollection(collection_path)
    file_path_abs = os.path.join(collection.path, file_path_rel)
    logging.debug('    collection.path {}'.format(collection.path))
    logging.debug('    file_path_rel {}'.format(file_path_rel))
    logging.debug('    file_path_abs {}'.format(file_path_abs))
    if not os.path.exists(collection.path):
        logging.error('    NO COLLECTION AT {}'.format(collection.path))
        return 1,'no collection'
    if not os.path.exists(collection.annex_path):
        logging.error('    NO GIT ANNEX AT {}'.format(collection.annex_path))
        return 1,'no annex'
    if not os.path.exists(file_path_abs):
        logging.error('    NO FILE AT {}'.format(file_path_abs))
        return 1,'no file'
    # let's do this thing
    repo = repository(collection.path, user_name, user_mail)
    repo.git.checkout('master')
    if not GIT_REMOTE_NAME in [r.name for r in repo.remotes]:
        repo.create_remote(GIT_REMOTE_NAME, collection.git_url)
    logging.debug('    git annex copy -t {} {}'.format(GIT_REMOTE_NAME, file_path_rel))
    stdout = repo.git.annex('copy', '-t', GIT_REMOTE_NAME, file_path_rel)
    logging.debug('\n{}'.format(stdout))
    # confirm that it worked
    remotes = dvcs.annex_whereis_file(repo, file_path_rel)
    logging.debug('    present in remotes {}'.format(remotes))
    logging.debug('    it worked: {}'.format(GIT_REMOTE_NAME in remotes))
    logging.debug('    DONE')
    return 0,'ok'


@command
@requires_network
def annex_pull(collection_path, file_path_rel):
    """git-annex copy a file from workbench.

    Example file_paths:
        ddr-densho-1-1/files/video1.mov
        ddr-densho-42-17/files/image35.jpg
        ddr-one-35-248/files/newspaper.pdf
        
    @param collection_path: Absolute path to collection repo.
    @param file_path_rel: Path to file relative to collection root.
    @return: message ('ok' if successful)
    """
    collection = DDRCollection(collection_path)
    file_path_abs = os.path.join(collection.path, file_path_rel)
    logging.debug('    collection.path {}'.format(collection.path))
    logging.debug('    file_path_rel {}'.format(file_path_rel))
    logging.debug('    file_path_abs {}'.format(file_path_abs))
    if not os.path.exists(collection.path):
        logging.error('    NO COLLECTION AT {}'.format(collection.path))
        return 1,'no collection'
    if not os.path.exists(collection.annex_path):
        logging.error('    NO GIT ANNEX AT {}'.format(collection.annex_path))
        return 1,'no annex'
    # let's do this thing
    repo = repository(collection.path, user_name, user_mail)
    repo.git.checkout('master')
    if not GIT_REMOTE_NAME in [r.name for r in repo.remotes]:
        repo.create_remote(GIT_REMOTE_NAME, collection.git_url)
    logging.debug('    git annex copy -t {} {}'.format(GIT_REMOTE_NAME, file_path_rel))
    stdout = repo.git.annex('copy', '-f', GIT_REMOTE_NAME, file_path_rel)
    logging.debug('\n{}'.format(stdout))
    # confirm that it worked
    exists = os.path.exists(file_path_abs)
    lexists = os.path.lexists(file_path_abs)
    islink = os.path.islink(file_path_abs)
    itworked = (exists and lexists and islink)
    logging.debug('    it worked: {}'.format(itworked))
    logging.debug('    DONE')
    return 0,'ok'


@command
@local_only
def sync_group(groupfile, local_base, local_name, remote_base, remote_name):
    """
    """
    logging.debug('reading group file: %s' % groupfile)
    repos = read_group_file(groupfile)
    ACCESS_SUFFIX = ACCESS_FILE_APPEND + ACCESS_FILE_EXTENSION
    
    def logif(txt):
        t = txt.strip()
        if t:
            logging.debug(t)
    
    for r in repos:
        repo_path = os.path.join(local_base, r['id'])
        logging.debug('- - - - - - - - - - - - - - - - - - - - - - - - - - - - - -')
        logging.debug('repo_path: %s' % repo_path)
        
        # clone/update
        if os.path.exists(repo_path):
            logging.debug('updating %s' % repo_path)
            repo = repository(repo_path)
            repo.git.fetch('origin')
            repo.git.checkout('master')
            repo.git.pull('origin', 'master')
            repo.git.checkout('git-annex')
            repo.git.pull('origin', 'git-annex')
            repo.git.checkout('master')
            logging.debug('ok')
        else:
            url = '%s:%s.git' % (GITOLITE, r['id'])
            logging.debug('cloning %s' % url)
            repo = git.Repo.clone_from(url, r['id'])
            repo.git.config('annex.sshcaching', 'false')
            logging.debug('ok')
        
        # add/update remotes
        def add_remote(repo_path, remote_name, remote_path):
            repo = git.Repo(repo_path)
            if remote_name in [rem.name for rem in repo.remotes]:
                logging.debug('remote exists: %s %s' % (remote_name, remote_path))
            else:
                logging.debug(repo_path)
                logging.debug('remote add %s %s' % (remote_name, remote_path))
                repo.create_remote(remote_name, remote_path)
                logging.debug('ok')
        remote_path = os.path.join(remote_base, r['id'])
        add_remote(repo_path, remote_name, remote_path) # local -> remote
        add_remote(remote_path, local_name, repo_path)  # remote -> local
        
        # annex sync
        logging.debug('annex sync')
        response = repo.git.annex('sync')
        logif(response)
        
        # annex get
        level = r['level']
        logging.debug('level: %s' % level)
        if level == 'access':
            for root, dirs, files in os.walk(repo_path):
                for f in files:
                    if f.endswith(ACCESS_SUFFIX):
                        path_rel = os.path.join(root, f).replace(repo_path, '')[1:]
                        response = repo.git.annex('get', path_rel)
                        logif(response)
        elif level == 'all':
            logging.debug('git annex get .')
            response = repo.git.annex('get', '.')
            logif(response)
        logging.debug('DONE')
        
    return 0,'ok'<|MERGE_RESOLUTION|>--- conflicted
+++ resolved
@@ -12,13 +12,7 @@
 
 from DDR import CONFIG_FILE
 from DDR import storage
-<<<<<<< HEAD
 from DDR import dvcs
-=======
-from DDR.dvcs import repository, set_git_configs, set_annex_description
-from DDR.dvcs import gitolite_connect_ok, annex_whereis_file
-from DDR.dvcs import list_staged, list_committed
->>>>>>> 38277e84
 from DDR.models import Collection as DDRCollection, Entity as DDREntity
 from DDR.changelog import write_changelog_entry
 from DDR.organization import group_repo_level, repo_level, repo_annex_get, read_group_file
@@ -243,8 +237,8 @@
         repo.git.annex('init')
     #
     repo.git.checkout('master')
-    repo = set_git_configs(repo, user_name, user_mail)
-    set_annex_description(repo)
+    repo = dvcs.set_git_configs(repo, user_name, user_mail)
+    dvcs.set_annex_description(repo)
     if not GIT_REMOTE_NAME in [r.name for r in repo.remotes]:
         repo.create_remote(GIT_REMOTE_NAME, collection.git_url)
     return 0,'ok'
@@ -293,7 +287,7 @@
         logging.error('    .git/ IS MISSING!')
     # there is no master branch at this point
     repo.create_remote(GIT_REMOTE_NAME, collection.git_url)
-    repo = set_git_configs(repo, user_name, user_mail)
+    repo = dvcs.set_git_configs(repo, user_name, user_mail)
     git_files = []
     
     # copy template files to collection
@@ -347,7 +341,7 @@
     repo.git.push('origin', 'git-annex')
     logging.debug('    OK')
     repo.git.checkout('master')
-    set_annex_description(repo)
+    dvcs.set_annex_description(repo)
     return 0,'ok'
 
 
@@ -382,7 +376,6 @@
     @param collection_path: Absolute path to collection repo.
     @return: message ('ok' if successful)
     """
-<<<<<<< HEAD
     return dvcs.annex_status(collection_path)
 
 
@@ -395,14 +388,6 @@
     @return: message ('ok' if successful)
     """
     return dvcs.fetch(collection_path)
-=======
-    repo = git.Repo(collection_path)
-    status = repo.git.annex('status')
-    logging.debug('\n{}'.format(status))
-    # set description if not set already
-    set_annex_description(repo, annex_status=status)
-    return 0,status
->>>>>>> 38277e84
 
 
 @command
@@ -419,7 +404,7 @@
     """
     collection = DDRCollection(collection_path)
     
-    repo = repository(collection.path, user_name, user_mail)
+    repo = dvcs.repository(collection.path, user_name, user_mail)
     if repo:
         logging.debug('    git repo {}'.format(collection.path))
     repo.git.checkout('master')
@@ -465,9 +450,9 @@
     """
     collection = DDRCollection(collection_path)
     
-    repo = repository(collection.path, user_name, user_mail)
-    repo.git.checkout('master')
-    set_annex_description(repo)
+    repo = dvcs.repository(collection.path, user_name, user_mail)
+    repo.git.checkout('master')
+    dvcs.set_annex_description(repo)
     if not GIT_REMOTE_NAME in [r.name for r in repo.remotes]:
         repo.create_remote(GIT_REMOTE_NAME, collection.git_url)
     # fetch
@@ -513,7 +498,7 @@
     collection = DDRCollection(collection_path)
     entity = DDREntity(collection.entity_path(entity_uid))
     
-    repo = repository(collection.path, user_name, user_mail)
+    repo = dvcs.repository(collection.path, user_name, user_mail)
     repo.git.checkout('master')
     if not GIT_REMOTE_NAME in [r.name for r in repo.remotes]:
         repo.create_remote(GIT_REMOTE_NAME, collection.git_url)
@@ -598,7 +583,7 @@
     collection = DDRCollection(collection_path)
     entity = DDREntity(collection.entity_path(entity_uid))
     
-    repo = repository(collection.path, user_name, user_mail)
+    repo = dvcs.repository(collection.path, user_name, user_mail)
     repo.git.checkout('master')
     if not GIT_REMOTE_NAME in [r.name for r in repo.remotes]:
         repo.create_remote(GIT_REMOTE_NAME, collection.git_url)
@@ -644,7 +629,7 @@
     collection = DDRCollection(collection_path)
     entity = DDREntity(collection.entity_path(entity_uid))
     
-    repo = repository(collection.path, user_name, user_mail)
+    repo = dvcs.repository(collection.path, user_name, user_mail)
     repo.git.checkout('master')
     if not GIT_REMOTE_NAME in [r.name for r in repo.remotes]:
         repo.create_remote(GIT_REMOTE_NAME, collection.git_url)
@@ -724,7 +709,7 @@
         logging.error('    NO FILE AT {}'.format(file_path_abs))
         return 1,'no file'
     # let's do this thing
-    repo = repository(collection.path, user_name, user_mail)
+    repo = dvcs.repository(collection.path, user_name, user_mail)
     repo.git.checkout('master')
     if not GIT_REMOTE_NAME in [r.name for r in repo.remotes]:
         repo.create_remote(GIT_REMOTE_NAME, collection.git_url)
@@ -765,7 +750,7 @@
         logging.error('    NO GIT ANNEX AT {}'.format(collection.annex_path))
         return 1,'no annex'
     # let's do this thing
-    repo = repository(collection.path, user_name, user_mail)
+    repo = dvcs.repository(collection.path, user_name, user_mail)
     repo.git.checkout('master')
     if not GIT_REMOTE_NAME in [r.name for r in repo.remotes]:
         repo.create_remote(GIT_REMOTE_NAME, collection.git_url)
@@ -804,7 +789,7 @@
         # clone/update
         if os.path.exists(repo_path):
             logging.debug('updating %s' % repo_path)
-            repo = repository(repo_path)
+            repo = dvcs.repository(repo_path)
             repo.git.fetch('origin')
             repo.git.checkout('master')
             repo.git.pull('origin', 'master')
