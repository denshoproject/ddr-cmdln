--- conflicted
+++ resolved
@@ -291,12 +291,8 @@
     @returns: dict groupdict resulting from successful regex match
     """
     model = None
-<<<<<<< HEAD
-    groupdict = {}
-=======
     memo = None
     groupdict = None
->>>>>>> 06c86f23
     for tpl in patterns:
         m = re.match(tpl[0], text)
         if m:
