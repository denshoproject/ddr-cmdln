"""
TODO pass ES connection object to docstore.* instead of HOSTS,INDEX

example walkthrough:
------------------------------------------------------------------------

HOSTS = [{'host':'192.168.56.101', 'port':9200}]
INDEX = 'documents0'
PATH = '/var/www/media/base/ddr-testing-141'
PATH = '/var/www/media/base/ddr-densho-2'
PATH = '/var/www/media/base/ddr-densho-10'

HOSTS = [{'host':'192.168.56.120', 'port':9200}]
INDEX = 'dev'
PATH = '/var/www/media/ddr'

from DDR import docstore

d = docstore.Docstore(HOSTS, INDEX)

d.delete_index()

d.create_index()

d.init_mappings(INDEX)
d.post_facets(docstore.VOCABS_URL)

# Delete a collection
d.delete(os.path.basename(PATH), recursive=True)

# Repository, organization metadata
d.repo(path='%s/ddr/repository.json' % PATH, remove=False)
# Do this once per organization.
d.org(path='%s/REPO-ORG/organization.json' % PATH, remove=False)

# Narrators metadata
d.narrators(NARRATORS_PATH)

d.publish(PATH, recursive=True, public=True )

------------------------------------------------------------------------
"""
from __future__ import print_function
from collections import OrderedDict
from copy import deepcopy
from datetime import datetime
import logging
logger = logging.getLogger(__name__)
import os

from elasticsearch import Elasticsearch, TransportError
import elasticsearch_dsl
import simplejson as json

from DDR import config
from DDR import converters
from DDR.identifier import Identifier
from DDR.identifier import ELASTICSEARCH_CLASSES
from DDR.identifier import ELASTICSEARCH_CLASSES_BY_MODEL
from DDR.identifier import ID_COMPONENTS, InvalidInputException
from DDR.identifier import MODEL_REPO_MODELS
from DDR.identifier import MODULES, module_for_name
from DDR import modules
from DDR import util
from DDR import vocab

MAX_SIZE = 10000
DEFAULT_PAGE_SIZE = 20

SUCCESS_STATUSES = [200, 201]
STATUS_OK = ['completed']
PUBLIC_OK = [1,'1']

"""
ddr-local

elasticsearch.add_document(settings.ELASTICSEARCH_HOST_PORT, 'ddr', 'collection', os.path.join(collection_path, 'collection.json'))
elasticsearch.index(settings.MEDIA_BASE, settings.ELASTICSEARCH_HOST_PORT, 'ddr')
elasticsearch.status(settings.ELASTICSEARCH_HOST_PORT)
elasticsearch.delete_index(settings.ELASTICSEARCH_HOST_PORT, 'ddr')

ddr-public

modelfields = elasticsearch._model_fields(MODELS_DIR, MODELS)
cached = elasticsearch.query(host=host, index=index, model=model,
raw = elasticsearch.get(HOST, index=settings.DOCUMENT_INDEX, model=Repository.model, id=id)
document = elasticsearch.get(settings.ELASTICSEARCH_HOST_PORT, settings.DOCUMENT_INDEX,
elasticsearch.list_facets():
results = elasticsearch.facet_terms(settings.ELASTICSEARCH_HOST_PORT,
"""


REPOSITORY_LIST_FIELDS = ['id', 'title', 'description', 'url',]
ORGANIZATION_LIST_FIELDS = ['id', 'title', 'description', 'url',]
COLLECTION_LIST_FIELDS = ['id', 'title', 'description',]
ENTITY_LIST_FIELDS = ['id', 'title', 'description',]
FILE_LIST_FIELDS = ['id', 'basename_orig', 'label', 'access_rel','sort',]

REPOSITORY_LIST_SORT = [
    {'repo':'asc'},
]
ORGANIZATION_LIST_SORT = [
    {'repo':'asc'},
    {'org':'asc'},
]
COLLECTION_LIST_SORT = [
    {'repo':'asc'},
    {'org':'asc'},
    {'cid':'asc'},
    {'id':'asc'},
]
ENTITY_LIST_SORT = [
    {'repo':'asc'},
    {'org':'asc'},
    {'cid':'asc'},
    {'eid':'asc'},
    {'id':'asc'},
]
FILE_LIST_SORT = [
    {'repo':'asc'},
    {'org':'asc'},
    {'cid':'asc'},
    {'eid':'asc'},
    {'sort':'asc'},
    {'role':'desc'},
    {'id':'asc'},
]

def all_list_fields():
    LIST_FIELDS = []
    for mf in [REPOSITORY_LIST_FIELDS, ORGANIZATION_LIST_FIELDS,
               COLLECTION_LIST_FIELDS, ENTITY_LIST_FIELDS, FILE_LIST_FIELDS]:
        for f in mf:
            if f not in LIST_FIELDS:
                LIST_FIELDS.append(f)
    return LIST_FIELDS

class InvalidPage(Exception):
    pass
class PageNotAnInteger(InvalidPage):
    pass
class EmptyPage(InvalidPage):
    pass


class Docstore():
    hosts = None
    indexname = None
    facets = None
    es = None

    def __init__(self, hosts=config.DOCSTORE_HOST, index=config.DOCSTORE_INDEX, connection=None):
        self.hosts = hosts
        self.indexname = index
        if connection:
            self.es = connection
        else:
            self.es = Elasticsearch(hosts, timeout=config.DOCSTORE_TIMEOUT)
    
    def __repr__(self):
        return "<%s.%s %s:%s>" % (
            self.__module__, self.__class__.__name__, self.hosts, self.indexname
        )
    
    def print_configs(self):
        print('CONFIG_FILES:           %s' % config.CONFIG_FILES)
        print('')
        print('DOCSTORE_HOST:          %s' % config.DOCSTORE_HOST)
        print('DOCSTORE_INDEX:         %s' % config.DOCSTORE_INDEX)
        print('')
    
    def health(self):
        return self.es.cluster.health()
    
    def index_exists(self, index):
        """
        """
        return self.es.indices.exists(index=index)
    
    def status(self):
        """Returns status information from the Elasticsearch cluster.
        
        >>> docstore.Docstore().status()
        {
            u'indices': {
                u'ddrpublic-dev': {
                    u'total': {
                        u'store': {
                            u'size_in_bytes': 4438191,
                            u'throttle_time_in_millis': 0
                        },
                        u'docs': {
                            u'max_doc': 2664,
                            u'num_docs': 2504,
                            u'deleted_docs': 160
                        },
                        ...
                    },
                    ...
                }
            },
            ...
        }
        """
        return self.es.indices.stats()
    
    def index_names(self):
        """Returns list of index names
        """
        return [name for name in self.status()['indices'].keys()]
     
    def aliases(self):
        """
        @param hosts: list of dicts containing host information.
        """
        return _parse_cataliases(
            self.es.cat.aliases(h=['index','alias'])
        )
    
    def delete_alias(self, alias, index):
        """Remove specified alias.
        
        @param alias: Name of the alias
        @param index: Name of the alias' target index.
        """
        logger.debug('deleting alias %s -> %s' % (alias, index))
        alias = make_index_name(alias)
        index = make_index_name(index)
        if alias not in [alias for index,alias in self.aliases()]:
            logger.error('Alias does not exist: "%s".' % alias)
            return
        result = self.es.indices.delete_alias(index=index, name=alias)
        logger.debug(result)
        logger.debug('DONE')
        return result
    
    def create_alias(self, alias, index):
        """Point alias at specified index; create index if doesn't exist.
        
        IMPORTANT: There should only ever be ONE alias per index.
        Existing aliases are deleted before specified one is created.
        
        @param alias: Name of the alias
        @param index: Name of the alias' target index.
        """
        logger.debug('creating alias %s -> %s' % (alias, index))
        alias = make_index_name(alias)
        index = make_index_name(index)
        # delete existing alias
        for i,a in self.aliases():
            removed = ''
            if a == alias:
                self.es.indices.delete_alias(
                    # NOTE: "i" is probably not the arg "index".  That's what
                    #       we want. We only want the arg "index".
                    index=i,
                    name=alias
                )
                removed = ' (removed)'
            print('%s -> %s%s' % (a,i,removed))
        result = self.es.indices.put_alias(index=index, name=alias, body='')
        logger.debug(result)
        logger.debug('DONE')
        return result
     
    def target_index(self, alias):
        """Get the name of the index to which the alias points
        
        >>> es.cat.aliases(h=['alias','index'])
        u'documents0 wd5000bmv-2 \n'
        
        @param alias: Name of the alias
        @returns: name of target index
        """
        alias = make_index_name(alias)
        target = []
        for i,a in _parse_cataliases(self.es.cat.aliases(h=['index','alias'])):
            if a == alias:
                target = i
        return target
     
    def create_index(self, index=None):
        """Creates the specified index if it does not already exist.
        
        @returns: JSON dict with status codes and responses
        """
        if not index:
            index = self.indexname
        logger.debug('creating new index: %s' % index)
        body = {
            'settings': {},
            'mappings': {}
            }
        status = self.es.indices.create(index=index, body=body)
        logger.debug(status)
        statuses = self.init_mappings()
        self.model_fields_lists()
        logger.debug('DONE')
     
    def delete_index(self, index=None):
        """Delete the specified index.
        
        @returns: JSON dict with status code and response
        """
        if not index:
            index = self.indexname
        logger.debug('deleting index: %s' % index)
        if self.index_exists(index):
            status = self.es.indices.delete(index=index)
        else:
            status = '{"status":500, "message":"Index does not exist"}'
        logger.debug(status)
        return status
    
    def init_mappings(self):
        """Initializes mappings for Elasticsearch objects
        
        Mappings for objects in (ddr-defs)repo_models.elastic.ELASTICSEARCH_CLASSES
                
        @returns: JSON dict with status code and response
        """
        logger.debug('registering doc types')
        statuses = []
        for class_ in ELASTICSEARCH_CLASSES['all']:
            logger.debug('- %s' % class_['doctype'])
            print('- %s' % class_)
            status = class_['class'].init(index=self.indexname, using=self.es)
            statuses.append( {'doctype':class_['doctype'], 'status':status} )
        return statuses

    def model_fields_lists(self):
        """
        Lists of class-specific fields for each class, in order,
        so documents may be emitted as OrderedDicts with fields in order.
        HOSTS:PORT/INDEX/modelfields/collection/
        HOSTS:PORT/INDEX/modelfields/entity/
        HOSTS:PORT/INDEX/modelfields/segment/
        HOSTS:PORT/INDEX/modelfields/file/
        
        identifier.MODEL_REPO_MODELS
        Identifier.fields_module
        """
        DOCTYPE = 'esobjectfields'
        EXCLUDED = [
            'id', 'title', 'description',
        ]
        for model in MODEL_REPO_MODELS.keys():
            module = module_for_name(MODEL_REPO_MODELS[model]['module']
            )
            fields = [
                f['name'] for f in module.FIELDS
                if f['elasticsearch']['public'] and (f['name'] not in EXCLUDED)
            ]
            data = {
                'model': model,
                'fields': fields,
            }
            self.post_json(
                doc_type=DOCTYPE,
                document_id=model,
                json_text=json.dumps(data),
            )
    
    def get_mappings(self, raw=False):
        """Get mappings for ESObjects
        
        @param raw: boolean Use lower-level function to get all mappings
        @returns: str JSON
        """
        if raw:
            return self.es.indices.get_mapping(self.indexname)
        return {
            class_['doctype']: elasticsearch_dsl.Mapping.from_es(
                index=self.indexname,
                doc_type=class_['doctype'],
                using=self.es,
            ).to_dict()
            for class_ in ELASTICSEARCH_CLASSES['all']
        }
    
    def post_vocabs(self, path=config.VOCABS_URL):
        """Posts ddr-vocab facets,terms to ES.
        
        curl -XPUT 'http://localhost:9200/meta/facet/format' -d '{ ... }'
        >>> elasticsearch.post_facets(
            '192.168.56.120:9200', 'meta',
            '/opt/ddr-local/ddr-vocab'
            )
        
        @param path: Absolute path to dir containing facet files.
        @returns: JSON dict with status code and response
        """
        logger.debug('index_facets(%s, %s)' % (self.indexname, path))
        vocabs = vocab.get_vocabs(path)
        
        # get classes from ddr-defs
        Facet = ELASTICSEARCH_CLASSES_BY_MODEL['facet']
        FacetTerm = ELASTICSEARCH_CLASSES_BY_MODEL['facetterm']
        
        # push facet data
        statuses = []
        for v in vocabs.keys():
            fid = vocabs[v]['id']
            facet = Facet()
            facet.meta.id = fid
            facet.id = fid
            facet.model = 'facet'
            facet.links_html = fid
            facet.links_json = fid
            facet.links_children = fid
            facet.title = vocabs[v]['title']
            facet.description = vocabs[v]['description']
            logging.debug(facet)
            status = facet.save(using=self.es, index=self.indexname)
            statuses.append(status)
            
            for t in vocabs[v]['terms']:
                tid = t.get('id')
                facetterm_id = '-'.join([
                    str(fid),
                    str(tid),
                ])
                term = FacetTerm()
                term.meta.id = facetterm_id
                term.facet = fid
                term.term_id = tid
                term.links_html = facetterm_id
                term.links_json = facetterm_id
                # TODO doesn't handle location_geopoint
                for field in FacetTerm._doc_type.mapping.to_dict()[
                        FacetTerm._doc_type.name]['properties'].keys():
                    if t.get(field):
                        setattr(term, field, t[field])
                term.id = facetterm_id  # overwrite term.id from original
                logging.debug(term)
                status = term.save(using=self.es, index=self.indexname)
                statuses.append(status)

        forms_choices = {
            'topics-choices': vocab.topics_choices(
                config.VOCABS_URL,
                ELASTICSEARCH_CLASSES_BY_MODEL['facetterm']
            ),
<<<<<<< HEAD
            'facility-choices': vocab.form_vocab_choices(config.VOCABS_PATH, 'facility'),
            'format-choices': vocab.form_vocab_choices(config.VOCABS_PATH, 'format'),
            'genre-choices': vocab.form_vocab_choices(config.VOCABS_PATH, 'genre'),
            'rights-choices': vocab.form_vocab_choices(config.VOCABS_PATH, 'rights'),
=======
            'facility-choices': vocab.form_vocab_choices(config.VOCABS_URL, 'facility'),
            'format-choices': vocab.form_vocab_choices(config.VOCABS_URL, 'format'),
            'genre-choices': vocab.form_vocab_choices(config.VOCABS_URL, 'genre'),
            'rights-choices': vocab.form_vocab_choices(config.VOCABS_URL, 'rights'),
>>>>>>> 446482c5
        }
        self.post_json('forms', 'forms-choices', forms_choices)
        return statuses
    
    def facet_terms(self, facet, order='term', all_terms=True, model=None):
        """Gets list of terms for the facet.
        
        $ curl -XGET 'http://192.168.56.101:9200/ddr/entity/_search?format=yaml' -d '{
          "fields": ["id"],
          "query": { "match_all": {} },
          "facets": {
            "genre_facet_result": {
              "terms": {
                "order": "count",
                "field": "genre"
              }
            }
          }
        }'
        Sample results:
            {
              u'_type': u'terms',
              u'missing': 203,
              u'total': 49,
              u'other': 6,
              u'terms': [
                {u'term': u'photograph', u'count': 14},
                {u'term': u'ephemera', u'count': 6},
                {u'term': u'advertisement', u'count': 6},
                {u'term': u'book', u'count': 5},
                {u'term': u'architecture', u'count': 3},
                {u'term': u'illustration', u'count': 2},
                {u'term': u'fieldnotes', u'count': 2},
                {u'term': u'cityscape', u'count': 2},
                {u'term': u'blank_form', u'count': 2},
                {u'term': u'portrait, u'count': 1'}
              ]
            }
        
        @param facet: Name of field
        @param order: term, count, reverse_term, reverse_count
        @param model: (optional) Type of object ('collection', 'entity', 'file')
        @returns raw output of facet query
        """
        payload = {
            "fields": ["id"],
            "query": { "match_all": {} },
            "facets": {
                "results": {
                    "terms": {
                        "size": MAX_SIZE,
                        "order": order,
                        "all_terms": all_terms,
                        "field": facet
                    }
                }
            }
        }
        results = self.es.search(index=self.indexname, doc_type=model, body=payload)
        return results['facets']['results']

    def _repo_org(self, path, doctype, remove=False):
        """
        seealso DDR.models.common.DDRObject.to_esobject
        """
        # get and validate file
        with open(path, 'r') as f:
            data = json.loads(f.read())
        if (not (data.get('id') and data.get('repo'))):
            raise Exception('Data file is not well-formed.')
        oi = Identifier(id=data['id'])
        d = OrderedDict()
        d['id'] = oi.id
        d['model'] = oi.model
        d['parent_id'] = oi.parent_id(stubs=1)
        # links
        d['links_html'] = oi.id
        d['links_json'] = oi.id
        d['links_img'] = '%s/logo.png' % oi.id
        d['links_thumb'] = '%s/logo.png' % oi.id
        d['links_parent'] = oi.parent_id(stubs=1)
        d['links_children'] = oi.id
        # title,description
        d['title'] = data['title']
        d['description'] = data['description']
        d['url'] = data['url']
        # ID components (repo, org, cid, ...) as separate fields
        idparts = deepcopy(oi.idparts)
        idparts.pop('model')
        for k in ID_COMPONENTS:
            d[k] = '' # ensure all fields present
        for k,v in idparts.iteritems():
            d[k] = v
        # add/update
        if remove and self.exists(doctype, oi):
            results = self.es.delete(
                index=self.indexname, doc_type=doctype, id=oi.id
            )
        else:
            results = self.es.index(
                index=self.indexname, doc_type=doctype, id=oi.id, body=d
            )
        return results
    
    def repo(self, path, remove=False):
        """Add/update or remove base repository metadata.
        
        @param path: str Absolute path to repository.json
        @param remove: bool Remove record from ES
        @returns: dict
        """
        return self._repo_org(path, 'repository', remove)
    
    def org(self, path, remove=False):
        """Add/update or remove base organization metadata.
        
        @param path: str Absolute path to organization.json
        @param remove: bool Remove record from ES
        @returns: dict
        """
        return self._repo_org(path, 'organization', remove)
    
    def narrators(self, path):
        """Add/update or remove narrators metadata.
        
        @param path: str Absolute path to narrators.json
        @returns: dict
        """
        DOC_TYPE = 'narrator'
        with open(path, 'r') as f:
            data = json.loads(f.read())
        for document in data['narrators']:
            document['model'] = 'narrator'
            has_published = document.get('has_published', '')
            if has_published.isdigit():
                has_published = int(has_published)
            if has_published:
                result = self.post_json(DOC_TYPE, document['id'], json.dumps(document))
                logging.debug(document['id'], result)
            else:
                logging.debug('%s not published' % document['id'])
                if self.get(DOC_TYPE, document['id'], fields=[]):
                    self.delete(document['id'])
    
    def post_json(self, doc_type, document_id, json_text):
        """POST the specified JSON document as-is.
        
        @param doc_type: str
        @param document_id: str
        @param json_text: str JSON-formatted string
        @returns: dict Status info.
        """
        logger.debug('post_json(%s, %s, %s)' % (
            self.indexname, doc_type, document_id
        ))
        return self.es.index(
            index=self.indexname, doc_type=doc_type, id=document_id, body=json_text
        )

    def post(self, document, public_fields=[], additional_fields={}, parents={}, force=False):
        """Add a new document to an index or update an existing one.
        
        This function can produce ElasticSearch documents in two formats:
        - old-style list-of-dicts used in the DDR JSON files.
        - normal dicts used by ddr-public.
        
        DDR metadata JSON files are structured as a list of fieldname:value dicts.
        This is done so that the fields are always in the same order, making it
        possible to easily see the difference between versions of a file.
        [IMPORTANT: documents MUST contain an 'id' field!]
        
        In ElasticSearch, documents are structured in a normal dict so that faceting
        works properly.
        
        curl -XPUT 'http://localhost:9200/ddr/collection/ddr-testing-141' -d '{ ... }'
        
        @param document: Collection,Entity,File The object to post.
        @param public_fields: list
        @param additional_fields: dict
        @param parents: dict Basic metadata for parent documents.
        @param force: boolean Bypass status and public checks.
        @returns: JSON dict with status code and response
        """
        logger.debug('post(%s, %s, %s)' % (
            self.indexname, document, force
        ))

        if force:
            publishable = True
            public = False
        else:
            if not parents:
                parents = _parents_status([document.identifier.path_abs()])
            publishable = _publishable([document.identifier.path_abs()], parents)
            public = True
        if not publishable:
            return {'status':403, 'response':'object not publishable'}

        d = document.to_esobject(public_fields=public_fields, public=public)
        logger.debug('saving')
        status = d.save(using=self.es, index=self.indexname)
        logger.debug(str(status))
        return status
    
    def post_multi(self, path, recursive=False, force=False):
        """Publish (index) specified document and (optionally) its children.
        
        After receiving a list of metadata files, index() iterates through the
        list several times.  The first pass weeds out paths to objects that can
        not be published (e.g. object or its parent is unpublished).
        
        In the final pass, a list of public/publishable fields is chosen based
        on the model.  Additional fields not in the model (e.g. parent ID, parent
        organization/collection/entity ID) are packaged.  Then everything is sent
        off to post().
        
        @param path: Absolute path to directory containing object metadata files.
        @param recursive: Whether or not to recurse into subdirectories.
        @param force: boolean Just publish the damn collection already.
        @returns: number successful,list of paths that didn't work out
        """
        logger.debug('index(%s, %s, %s, %s)' % (self.indexname, path, recursive, force))
        
        publicfields = _public_fields()
        
        # process a single file if requested
        if os.path.isfile(path):
            paths = [path]
        else:
            # files listed first, then entities, then collections
            paths = util.find_meta_files(path, recursive, files_first=1)
        
        # Store value of public,status for each collection,entity.
        # Values will be used by entities and files to inherit these values
        # from their parent.
        parents = _parents_status(paths)
        
        # Determine if paths are publishable or not
        paths = _publishable(paths, parents, force=force)
        
        skipped = 0
        successful = 0
        bad_paths = []
        
        num = len(paths)
        for n,path in enumerate(paths):
            oi = path.get('identifier')
            # TODO write logs instead of print
            print('%s | %s/%s %s %s %s' % (
                datetime.now(config.TZ), n+1, num, path['action'], oi.id, path['note'])
            )
            
            if not oi:
                path['note'] = 'No identifier'
                bad_paths.append(path)
                continue
            try:
                document = oi.object()
            except Exception as err:
                path['note'] = 'Could not instantiate: %s' % err
                bad_paths.append(path)
                continue
            if not document:
                path['note'] = 'No document'
                bad_paths.append(path)
                continue
            
            # see if document exists
            existing_v = None
            d = self.get(oi.model, oi.id)
            if d:
                existing_v = d.meta.version
            
            # post document
            if path['action'] == 'POST':
                created = self.post(document, parents=parents, force=True)
                # force=True bypasses _publishable in post() function
            # delete previously published items now marked incomplete/private
            elif existing_v and (path['action'] == 'SKIP'):
                print('%s | %s/%s DELETE' % (datetime.now(config.TZ), n+1, num))
                self.delete(oi.id)
            
            if path['action'] == 'SKIP':
                skipped += 1
                continue
            
            # version is incremented with each updated
            posted_v = None
            # for e.g. segment the ES doc_type will be 'entity' but oi.model is 'segment'
            es_model = ELASTICSEARCH_CLASSES_BY_MODEL[oi.model]._doc_type.name
            d = self.get(es_model, oi.id)
            if d:
                posted_v = d.meta.version

            # success: created, or version number incremented
            status = 'ERROR - unspecified'
            if posted_v and not existing_v:
                status = 'CREATED'
                successful += 1
            elif (existing_v and posted_v) and (existing_v < posted_v):
                status = 'UPDATED'
                successful += 1
            elif not posted_v:
                status = 'ERROR: not created'
                bad_paths.append(path)
                print(status)
            
        logger.debug('INDEXING COMPLETED')
        return {'total':len(paths), 'skipped':skipped, 'successful':successful, 'bad':bad_paths}
     
    def exists(self, model, document_id):
        """
        @param model:
        @param document_id:
        """
        return self.es.exists(index=self.indexname, doc_type=model, id=document_id)
     
    def get(self, model, document_id, fields=None):
        """
        @param model:
        @param document_id:
        @param fields: boolean Only return these fields
        """
        if self.exists(model, document_id):
            ES_Class = ELASTICSEARCH_CLASSES_BY_MODEL[model]
            return ES_Class.get(document_id, using=self.es, index=self.indexname)
        return None

    def count(self, doctypes=[], query={}):
        """Executes a query and returns number of hits.
        
        The "query" arg must be a dict that conforms to the Elasticsearch query DSL.
        See docstore.search_query for more info.
        
        @param doctypes: list Type of object ('collection', 'entity', 'file')
        @param query: dict The search definition using Elasticsearch Query DSL
        @returns raw ElasticSearch query output
        """
        logger.debug('count(index=%s, doctypes=%s, query=%s' % (
            self.indexname, doctypes, query
        ))
        if not query:
            raise Exception("Can't do an empty search. Give me something to work with here.")
        
        doctypes = ','.join(doctypes)
        logger.debug(json.dumps(query))
        
        return self.es.count(
            index=self.indexname,
            doc_type=doctypes,
            body=query,
        )
    
    def delete(self, document_id, recursive=False):
        """Delete a document and optionally its children.
        
        @param document_id:
        @param recursive: True or False
        """
        identifier = Identifier(id=document_id)
        if recursive:
            if identifier.model == 'collection': doc_type = 'collection,entity,file'
            elif identifier.model == 'entity': doc_type = 'entity,file'
            elif identifier.model == 'file': doc_type = 'file'
            query = 'id:"%s"' % identifier.id
            try:
                return self.es.delete_by_query(
                    index=self.indexname, doc_type=doc_type, q=query
                )
            except TransportError:
                pass
        else:
            try:
                return self.es.delete(
                    index=self.indexname, doc_type=identifier.model, id=identifier.id
                )
            except TransportError:
                pass

    def search(self, doctypes=[], query={}, sort=[], fields=[], from_=0, size=MAX_SIZE):
        """Executes a query, get a list of zero or more hits.
        
        The "query" arg must be a dict that conforms to the Elasticsearch query DSL.
        See docstore.search_query for more info.
        
        @param doctypes: list Type of object ('collection', 'entity', 'file')
        @param query: dict The search definition using Elasticsearch Query DSL
        @param sort: list of (fieldname,direction) tuples
        @param fields: str
        @param from_: int Index of document from which to start results
        @param size: int Number of results to return
        @returns raw ElasticSearch query output
        """
        logger.debug('search(index=%s, doctypes=%s, query=%s, sort=%s, fields=%s, from_=%s, size=%s' % (
            self.indexname, doctypes, query, sort, fields, from_, size
        ))
        if not query:
            raise Exception("Can't do an empty search. Give me something to work with here.")
        
        doctypes = ','.join(doctypes)
        logger.debug(json.dumps(query))
        _clean_dict(sort)
        sort_cleaned = _clean_sort(sort)
        fields = ','.join(fields)
        
        results = self.es.search(
            index=self.indexname,
            doc_type=doctypes,
            body=query,
            sort=sort_cleaned,
            from_=from_,
            size=size,
            _source_include=fields,
        )
        return results
    
    def reindex(self, source, dest):
        """Copy documents from one index to another.
        
        @param source: str Name of source index.
        @param dest: str Name of destination index.
        @returns: number successful,list of paths that didn't work out
        """
        logger.debug('reindex(%s, %s)' % (source, dest))
        
        if self.index_exists(source):
            logger.info('Source index exists: %s' % source)
        else:
            return '{"status":500, "message":"Source index does not exist"}'
        
        if self.index_exists(dest):
            logger.info('Destination index exists: %s' % dest)
        else:
            return '{"status":500, "message":"Destination index does not exist"}'
        
        version = self.es.info()['version']['number']
        logger.debug('Elasticsearch version %s' % version)
        
        if version >= '2.3':
            logger.debug('new API')
            body = {
                "source": {"index": source},
                "dest": {"index": dest}
            }
            results = self.es.reindex(
                body=json.dumps(body),
                refresh=None,
                requests_per_second=0,
                timeout='1m',
                wait_for_active_shards=1,
                wait_for_completion=False,
            )
        else:
            logger.debug('pre-2.3 legacy API')
            from elasticsearch import helpers
            results = helpers.reindex(
                self.es, source, dest,
                #query=None,
                #target_client=None,
                #chunk_size=500,
                #scroll=5m,
                #scan_kwargs={},
                #bulk_kwargs={}
            )
        return results


def make_index_name(text):
    """Takes input text and generates a legal Elasticsearch index name.
    
    I can't find documentation of what constitutes a legal ES index name,
    but index names must work in URLs so we'll say alnum plus _, ., and -.
    
    @param text
    @returns name
    """
    LEGAL_NONALNUM_CHARS = ['-', '_', '.']
    SEPARATORS = ['/', '\\',]
    name = []
    if text:
        text = os.path.normpath(text)
        for n,char in enumerate(text):
            if char in SEPARATORS:
                char = '-'
            if n and (char.isalnum() or (char in LEGAL_NONALNUM_CHARS)):
                name.append(char.lower())
            elif char.isalnum():
                name.append(char.lower())
    return ''.join(name)

def _parse_cataliases( cataliases ):
    """
    Sample input:
    u'ddrworkstation documents0 \nwd5000bmv-2 documents0 \n'
 
    @param cataliases: Raw output of es.cat.aliases(h=['index','alias'])
    @returns: list of (index,alias) tuples
    """
    indices_aliases = []
    for line in cataliases.strip().split('\n'):
        # cat.aliases arranges data in columns so rm extra spaces
        while '  ' in line:
            line = line.replace('  ', ' ')
        if line:
            i,a = line.strip().split(' ')
            indices_aliases.append( (i,a) )
    return indices_aliases

def doctype_fields(es_class):
    """List content fields in DocType subclass (i.e. appear in _source).
    
    TODO move to ddr-cmdln
    """
    return es_class._doc_type.mapping.to_dict()[es_class._doc_type.name]['properties'].keys()

def _filter_payload(data, public_fields):
    """If requested, removes non-public fields from document before sending to ElasticSearch.
    
    >>> data = [{'id': 'ddr-testing-123-1'}, {'title': 'Title'}, {'secret': 'this is a secret'}]
    >>> public_fields = ['id', 'title']
    >>> _filter_payload(data, public_fields)
    removed secret
    >>> data
    [{'id': 'ddr-testing-123-1'}, {'title': 'Title'}]
    
    @param data: Standard DDR list-of-dicts data structure.
    @param public_fields: List of field names; if present, fields not in list will be removed.
    """
    if public_fields and data and isinstance(data, list):
        for field in data[1:]:
            fieldname = field.keys()[0]
            if fieldname not in public_fields:
                data.remove(field)
                logging.debug('removed %s' % fieldname)

def _clean_controlled_vocab(data):
    """Extract topics IDs from textual control-vocab texts.

    >>> _clean_controlled_vocab('Topics [123]')
    ['123']
    >>> _clean_controlled_vocab(['Topics [123]'])
    ['123']
    >>> _clean_controlled_vocab(['123'])
    ['123']
    >>> _clean_controlled_vocab([123])
    ['123']
    >>> _clean_controlled_vocab('123')
    ['123']
    >>> _clean_controlled_vocab(123)
    ['123']
    
    @param data: contents of data field
    @returns: list of ID strings
    """
    if isinstance(data, int):
        data = str(data)
    if isinstance(data, basestring):
        data = [data]
    cleaned = []
    for x in data:
        if not isinstance(x, basestring):
            x = str(x)
        if ('[' in x) and (']' in x):
            y = x.split('[')[1].split(']')[0] 
        else:
            y = x
        cleaned.append(y)
    return cleaned

def _clean_dict(data):
    """Remove null or empty fields; ElasticSearch chokes on them.
    
    >>> d = {'a': 'abc', 'b': 'bcd', 'x':'' }
    >>> _clean_dict(d)
    >>> d
    {'a': 'abc', 'b': 'bcd'}
    
    @param data: Standard DDR list-of-dicts data structure.
    """
    if data and isinstance(data, dict):
        for key in data.keys():
            if not data[key]:
                del(data[key])

def _clean_payload(data):
    """Remove null or empty fields; ElasticSearch chokes on them.
    """
    # remove info about DDR release, git-annex version, etc
    if data and isinstance(data, list):
        # skip the initial metadata field
        data = data[1:]
        # remove empty fields
        for field in data:
            # rm null or empty fields
            _clean_dict(field)

def _format_datetimes(data):
    """force datetimes into ES mapping format
    # TODO refactor this once we get it working
    """
    DATETIME_FIELDS = [
        'record_created',
        'record_lastmod',
    ]
    for field,value in data.iteritems():
        if field in DATETIME_FIELDS:
            dt = converters.text_to_datetime(value)
            # Use default timezone unless...
            if data['org'] in config.ALT_TIMEZONES.keys():
                timezone = config.ALT_TIMEZONES[data['org']]
            else:
                timezone = config.TZ
            if not dt.tzinfo:
                timezone.localize(dt)
            data[field] = converters.datetime_to_text(
                dt, config.ELASTICSEARCH_DATETIME_FORMAT
            )

def _filter_fields(i, data):
    """Run index_* functions on data
    
    @param i: Identifier
    @param data: dict
    @returns: dict data
    """
    module = i.fields_module()
    for field in module.FIELDS:
        fieldname = field['name']
        # run index_* functions on field data if present
        data[fieldname] = modules.Module(module).function(
            'index_%s' % fieldname,
            data[fieldname]
        )
    return data

def _validate_number(number, num_pages):
        """Validates the given 1-based page number.
        see django.core.pagination.Paginator.validate_number
        """
        try:
            number = int(number)
        except (TypeError, ValueError):
            raise PageNotAnInteger('That page number is not an integer')
        if number < 1:
            raise EmptyPage('That page number is less than 1')
        if number > num_pages:
            if number == 1:
                pass
            else:
                raise EmptyPage('That page contains no results')
        return number

def _page_bottom_top(total, index, page_size):
        """
        Returns a Page object for the given 1-based page number.
        """
        num_pages = total / page_size
        if total % page_size:
            num_pages = num_pages + 1
        number = _validate_number(index, num_pages)
        bottom = (number - 1) * page_size
        top = bottom + page_size
        return bottom,top,num_pages

def massage_query_results(results, thispage, page_size):
    """Takes ES query, makes facsimile of original object; pads results for paginator.
    
    Problem: Django Paginator only displays current page but needs entire result set.
    Actually, it just needs a list that is the same size as the actual result set.
    
    GOOD:
    Do an ElasticSearch search, without ES paging.
    Loop through ES results, building new list, process only the current page's hits
    hits outside current page added as placeholders
    
    BETTER:
    Do an ElasticSearch search, *with* ES paging.
    Loop through ES results, building new list, processing all the hits
    Pad list with empty objects fore and aft.
    
    @param results: ElasticSearch result set (non-empty, no errors)
    @param thispage: Value of GET['page'] or 1
    @param page_size: Number of objects per page
    @returns: list of hit dicts, with empty "hits" fore and aft of current page
    """
    def unlistify(o, fieldname):
        if o.get(fieldname, None):
            if isinstance(o[fieldname], list):
                o[fieldname] = o[fieldname][0]
    
    objects = []
    if results and results['hits']:
        total = results['hits']['total']
        bottom,top,num_pages = _page_bottom_top(total, thispage, page_size)
        # only process this page
        for n,hit in enumerate(results['hits']['hits']):
            o = {'n':n,
                 'id': hit['_id'],
                 'placeholder': True}
            if (n >= bottom) and (n < top):
                # if we tell ES only return certain fields, object is in 'fields'
                if hit.get('fields', None):
                    o = hit['fields']
                elif hit.get('_source', None):
                    o = hit['_source']
                # copy ES results info to individual object source
                o['index'] = hit['_index']
                o['type'] = hit['_type']
                o['model'] = hit['_type']
                o['id'] = hit['_id']
                # ElasticSearch wraps field values in lists
                # when you use a 'fields' array in a query
                for fieldname in all_list_fields():
                    unlistify(o, fieldname)
            objects.append(o)
    return objects

def _clean_sort( sort ):
    """Take list of [a,b] lists, return comma-separated list of a:b pairs
    
    >>> _clean_sort( 'whatever' )
    >>> _clean_sort( [['a', 'asc'], ['b', 'asc'], 'whatever'] )
    >>> _clean_sort( [['a', 'asc'], ['b', 'asc']] )
    'a:asc,b:asc'
    """
    cleaned = ''
    if sort and isinstance(sort,list):
        all_lists = [1 if isinstance(x, list) else 0 for x in sort]
        if not 0 in all_lists:
            cleaned = ','.join([':'.join(x) for x in sort])
    return cleaned

def _public_fields(modules=MODULES):
    """Lists public fields for each model
    
    IMPORTANT: Adds certain dynamically-created fields
    
    @returns: Dict
    """
    public_fields = {}
    for model,module in modules.iteritems():
        if module:
            mfields = [
                field['name']
                for field in module.FIELDS
                if field.get('elasticsearch',None) \
                and field['elasticsearch'].get('public',None)
            ]
            public_fields[model] = mfields
    # add dynamically created fields
    public_fields['file'].append('path_rel')
    public_fields['file'].append('id')
    return public_fields

def _parents_status( paths ):
    """Stores value of public,status for each collection,entity so entities,files can inherit.
    
    @param paths
    @returns: dict
    """
    parents = {}
    def _make_coll_ent(path):
        """Store values of id,public,status for a collection or entity.
        """
        p = {'id':None,
             'public':None,
             'status':None,}
        with open(path, 'r') as f:
            data = json.loads(f.read())
        for field in data:
            fname = field.keys()[0]
            if fname in p.keys():
                p[fname] = field[fname]
        return p
    for path in paths:
        if ('collection.json' in path) or ('entity.json' in path):
            o = _make_coll_ent(path)
            parents[o.pop('id')] = o
    return parents

def _file_parent_ids(identifier):
    """Calculate the parent IDs of an entity or file from the filename.
    
    TODO not specific to elasticsearch - move this function so other modules can use
    
    >>> _file_parent_ids('collection', '.../ddr-testing-123/collection.json')
    []
    >>> _file_parent_ids('entity', '.../ddr-testing-123-1/entity.json')
    ['ddr-testing-123']
    >>> _file_parent_ids('file', '.../ddr-testing-123-1-master-a1b2c3d4e5.json')
    ['ddr-testing-123', 'ddr-testing-123-1']
    
    @param identifier: Identifier
    @returns: parent_ids
    """
    return [
        identifier.parent_id(),
        identifier.collection_id(),
    ]

def _publishable(paths, parents, force=False):
    """Determines which paths represent publishable paths and which do not.
    
    @param paths
    @param parents
    @param force: boolean Just publish the damn collection already.
    @returns list of dicts, e.g. [{'path':'/PATH/TO/OBJECT', 'action':'publish'}]
    """
    path_dicts = []
    for path in paths:
        d = {
            'path': path,
            'identifier': Identifier(path=path),
            'action': 'UNSPECIFIED',
            'note': '',
        }
        
        if force:
            d['action'] = 'POST'
            path_dicts.append(d)
            continue
        
        # see if item's parents are incomplete or nonpublic
        # TODO Bad! Bad! Generalize this...
        UNPUBLISHABLE = []
        for parent_id in _file_parent_ids(d['identifier']):
            parent = parents.get(parent_id, {})
            for x in parent.itervalues():
                if (x not in STATUS_OK) and (x not in PUBLIC_OK):
                    if parent_id not in UNPUBLISHABLE:
                        UNPUBLISHABLE.append(parent_id)
        if UNPUBLISHABLE:
            d['action'] = 'SKIP'
            d['note'] = 'parent unpublishable'
            path_dicts.append(d)
            continue
        
        # see if item itself is incomplete or nonpublic
        # TODO knows way too much about JSON data format
        public = None; status = None
        jsonpath = d['identifier'].path_abs('json')
        with open(jsonpath, 'r') as f:
            document = json.loads(f.read())
            for field in document:
                for k,v in field.iteritems():
                    if k == 'public':
                        public = v
                    if k == 'status':
                        status = v
        if public and (public not in PUBLIC_OK):
            d['action'] = 'SKIP'
            d['note'] = 'not public'
            path_dicts.append(d)
            continue
        elif status and (status not in STATUS_OK):
            d['action'] = 'SKIP'
            d['note'] = 'status'
            path_dicts.append(d)
            continue
        
        if path and d['identifier'].model:
            d['action'] = 'POST'
        path_dicts.append(d)
    
    return path_dicts

def _has_access_file( identifier ):
    """Determines whether the path has a corresponding access file.
    
    @param path: Absolute or relative path to JSON file.
    @param suffix: Suffix that is applied to File ID to get access file.
    @returns: True,False
    """
    access_abs = identifier.path_abs('access')
    if os.path.exists(access_abs) or os.path.islink(access_abs):
        return True
    return False

def search_query(text='', must=[], should=[], mustnot=[], aggs={}):
    """Assembles a dict conforming to the Elasticsearch query DSL.
    
    Elasticsearch query dicts
    See https://www.elastic.co/guide/en/elasticsearch/guide/current/_most_important_queries.html
    - {"match": {"fieldname": "value"}}
    - {"multi_match": {
        "query": "full text search",
        "fields": ["fieldname1", "fieldname2"]
      }}
    - {"terms": {"fieldname": ["value1","value2"]}},
    - {"range": {"fieldname.subfield": {"gt":20, "lte":31}}},
    - {"exists": {"fieldname": "title"}}
    - {"missing": {"fieldname": "title"}}
    
    Elasticsearch aggregations
    See https://www.elastic.co/guide/en/elasticsearch/guide/current/aggregations.html
    aggs = {
        'formats': {'terms': {'field': 'format'}},
        'topics': {'terms': {'field': 'topics'}},
    }
    
    >>> from DDR import docstore,format_json
    >>> t = 'posthuman'
    >>> a = [{'terms':{'language':['eng','chi']}}, {'terms':{'creators.role':['distraction']}}]
    >>> q = docstore.search_query(text=t, must=a)
    >>> print(format_json(q))
    >>> d = ['entity','segment']
    >>> f = ['id','title']
    >>> results = docstore.Docstore().search(doctypes=d, query=q, fields=f)
    >>> for x in results['hits']['hits']:
    ...     print x['_source']
    
    @param text: str Free-text search.
    @param must: list of Elasticsearch query dicts (see above)
    @param should:  list of Elasticsearch query dicts (see above)
    @param mustnot: list of Elasticsearch query dicts (see above)
    @param aggs: dict Elasticsearch aggregations subquery (see above)
    @returns: dict
    """
    body = {
        "query": {
            "bool": {
                "must": must,
                "should": should,
                "must_not": mustnot,
            }
        }
    }
    if text:
        body['query']['bool']['must'].append(
            {
                "match": {
                    "_all": text
                }
            }
        )
    if aggs:
        body['aggregations'] = aggs
    return body<|MERGE_RESOLUTION|>--- conflicted
+++ resolved
@@ -441,17 +441,10 @@
                 config.VOCABS_URL,
                 ELASTICSEARCH_CLASSES_BY_MODEL['facetterm']
             ),
-<<<<<<< HEAD
-            'facility-choices': vocab.form_vocab_choices(config.VOCABS_PATH, 'facility'),
-            'format-choices': vocab.form_vocab_choices(config.VOCABS_PATH, 'format'),
-            'genre-choices': vocab.form_vocab_choices(config.VOCABS_PATH, 'genre'),
-            'rights-choices': vocab.form_vocab_choices(config.VOCABS_PATH, 'rights'),
-=======
             'facility-choices': vocab.form_vocab_choices(config.VOCABS_URL, 'facility'),
             'format-choices': vocab.form_vocab_choices(config.VOCABS_URL, 'format'),
             'genre-choices': vocab.form_vocab_choices(config.VOCABS_URL, 'genre'),
             'rights-choices': vocab.form_vocab_choices(config.VOCABS_URL, 'rights'),
->>>>>>> 446482c5
         }
         self.post_json('forms', 'forms-choices', forms_choices)
         return statuses
