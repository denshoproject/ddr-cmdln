--- conflicted
+++ resolved
@@ -85,11 +85,7 @@
 def load_json(path):
     try:
         data = json.loads(fileio.read_text(path))
-<<<<<<< HEAD
     except json.JSONDecodeError:
-=======
-    except json.errors.JSONDecodeError:
->>>>>>> af6ae93c
         raise Exception('json.errors.JSONDecodeError reading %s' % path)
     return data
 
