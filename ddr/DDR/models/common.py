from collections import OrderedDict
from copy import deepcopy
from datetime import datetime
import os
import re

import elasticsearch_dsl as dsl
import simplejson as json

from DDR import VERSION
from DDR import archivedotorg
from DDR import config
from DDR import docstore
from DDR import dvcs
from DDR import fileio
from DDR.identifier import Identifier, ID_COMPONENTS, MODELS_IDPARTS
from DDR.identifier import ELASTICSEARCH_CLASSES_BY_MODEL
from DDR import inheritance
from DDR import locking
from DDR import modules
from DDR import util

INTERVIEW_SIG_PATTERN = r'^denshovh-[a-z_0-9]{1,}-[0-9]{2,2}$'
INTERVIEW_SIG_REGEX = re.compile(INTERVIEW_SIG_PATTERN)


class Path( object ):
    pass

class Stub(object):
    id = None
    idparts = None
    identifier = None

    def __init__(self, identifier):
        self.identifier = identifier
        self.id = self.identifier.id
        self.idparts = self.identifier.parts
    
    @staticmethod
    def from_identifier(identifier):
        return Stub(identifier)
    
    def __repr__(self):
        return "<%s.%s %s:%s>" % (
            self.__module__,
            self.__class__.__name__,
            self.identifier.model, self.id
        )
    
    def parent(self, stubs=False):
        return self.identifier.parent(stubs).object()

    def children(self):
        return []


class DDRObject(object):
    
    def __repr__(self):
        """Returns string representation of object.
        
        >>> c = Collection('/tmp/ddr-testing-123')
        >>> c
        <Collection ddr-testing-123>
        """
        return "<%s.%s %s:%s>" % (
            self.__module__, self.__class__.__name__, self.identifier.model, self.id
        )

    #exists
    #create
    #new
    #save
    #delete
    #from_json
    #from_csv
    #from_identifier
    #parent
    #children
    
    def signature_abs(self):
        """Absolute path to signature image file, if signature_id present.
        """
        return signature_abs(self, self.identifier.basepath)
    
    def labels_values(self):
        """Apply display_{field} functions to prep object data for the UI.
        """
        module = self.identifier.fields_module()
        return modules.Module(module).labels_values(self)
    
    def choices(self, field_name):
        """Returns controlled-vocab choices for specified field, if any
        
        @param field_name: str
        @returns: list or None
        """
        return modules.Module(self.identifier.fields_module()).field_choices(field_name)
    
    def form_prep(self):
        """Apply formprep_{field} functions in Entity module to prep data dict to pass into DDRForm object.
        
        @returns data: dict object as used by Django Form object.
        """
        return form_prep(self, self.identifier.fields_module())
    
    def form_post(self, cleaned_data):
        """Apply formpost_{field} functions to process cleaned_data from DDRForm
        
        @param cleaned_data: dict
        """
        form_post(self, self.identifier.fields_module(), cleaned_data)
    
    def inheritable_fields( self ):
        """Returns list of Collection/Entity object's field names marked as inheritable.
        
        >>> c = Collection.from_json('/tmp/ddr-testing-123')
        >>> c.inheritable_fields()
        ['status', 'public', 'rights']
        """
        module = self.identifier.fields_module()
        return inheritance.inheritable_fields(module.FIELDS )

    def selected_inheritables(self, cleaned_data ):
        """Returns names of fields marked as inheritable in cleaned_data.
        
        Fields are considered selected if dict contains key/value pairs in the form
        'FIELD_inherit':True.
        
        @param cleaned_data: dict Fieldname:value pairs.
        @returns: list
        """
        return inheritance.selected_inheritables(self.inheritable_fields(), cleaned_data)
    
    #update_inheritables
    #inherit
    
    def lock( self, text ): return locking.lock(self.lock_path, text)
    def unlock( self, text ): return locking.unlock(self.lock_path, text)
    def locked( self ): return locking.locked(self.lock_path)

    #load_json
    #dump_json
    
    def to_esobject(self, public_fields=[], public=True):
        """Returns an Elasticsearch DSL version of the object
        
        @param public_fields: list
        @param public: boolean
        @returns: subclass of repo_models.elastic.ESObject
        """
        # instantiate appropriate subclass of ESObject / DocType
        # TODO Devil's advocate: why are we doing this? We already have the object.
        ES_Class = ELASTICSEARCH_CLASSES_BY_MODEL[self.identifier.model]
        fields_module = self.identifier.fields_module()
        if not public_fields:
            public_fields = [
                f['name']
                for f in fields_module.FIELDS
                if f['elasticsearch']['public']
            ]
        
        img_path = ''
        if hasattr(self, 'mimetype') and (self.mimetype == 'text/html'):  # TODO knows too much!!!
            img_path = os.path.join(
                self.identifier.collection_id(),
                '%s.htm' % self.id,
            )
        elif hasattr(self, 'access_rel'):
            img_path = os.path.join(
                self.identifier.collection_id(),
                os.path.basename(self.access_rel),
            )
        elif self.signature_id:
            img_path = os.path.join(
                self.identifier.collection_id(),
                access_filename(self.signature_id),
            )
        
        download_path = ''
        if (self.identifier.model in ['file']):
            download_path = os.path.join(
                self.identifier.collection_id(),
                '%s%s' % (self.id, self.ext),
            )
        
        d = ES_Class()
        d.meta.id = self.identifier.id
        d.id = self.identifier.id
        d.model = self.identifier.model
        if self.identifier.collection_id() != self.identifier.id:
            # we don't want file-role (a stub) as parent
            d.parent_id = self.identifier.parent_id(stubs=0)
        else:
            # but we do want repository,organization (both stubs)
            d.parent_id = self.identifier.parent_id(stubs=1)
        d.organization_id = self.identifier.organization_id()
        d.collection_id = self.identifier.collection_id()
        d.signature_id = self.signature_id
        if hasattr(self, 'ddrpublic_template_key'):
            signature,template_key = self.ddrpublic_template_key()
            if template_key:
                d.template = template_key
        # ID components (repo, org, cid, ...) as separate fields
        idparts = deepcopy(self.identifier.idparts)
        idparts.pop('model')
        for k in ID_COMPONENTS:
            setattr(d, k, '') # ensure all fields present
        for k,v in idparts.iteritems():
            setattr(d, k, v)
        # links
        d.links_html = self.identifier.id
        d.links_json = self.identifier.id
        d.links_parent = self.identifier.parent_id(stubs=True)
        d.links_children = self.identifier.id
        d.links_img = img_path
        d.links_thumb = img_path
        # title,description
        if hasattr(self, 'title'): d.title = self.title
        else: d.title = self.label
        if hasattr(self, 'description'): d.description = self.description
        else: d.description = ''
        # breadcrumbs
        d.lineage = [
            {
                'id': i.id,
                'model': i.model,
                'idpart': str(MODELS_IDPARTS[i.model][-1][-1]),
                'label': str(i.idparts[
                    MODELS_IDPARTS[i.model][-1][-1]
                ]),
            }
            for i in self.identifier.lineage(stubs=0)
        ]
        # module-specific fields
        if hasattr(ES_Class, 'list_fields'):
            setattr(d, '_fields', ES_Class.list_fields())
        # module-specific fields
        for fieldname in docstore.doctype_fields(ES_Class):
            # hide non-public fields if this is public
            if public and (fieldname not in public_fields):
                continue
            # complex fields use repo_models.MODEL.index_FIELD if present
            if hasattr(fields_module, 'index_%s' % fieldname):
                field_data = modules.Module(fields_module).function(
                    'index_%s' % fieldname,
                    getattr(self, fieldname),
                )
            else:
                try:
                    field_data = getattr(self, fieldname)
                except AttributeError as err:
                    field_data = None
            if field_data:
                setattr(d, fieldname, field_data)
        # "special" fields
        if (self.identifier.model in ['entity','segment']):
            # TODO find a way to search on creators.id
            # narrator_id
            for c in self.creators:
                try:
                    d.narrator_id = c['id']
                except:
                    pass
            # topics & facility are too hard to search as nested objects
            # so attach extra 'topics_id' and 'facility_id' fields
            d.topics_id = [item['id'] for item in self.topics]
            d.facility_id = [item['id'] for item in self.facility]
        if (self.identifier.model in ['segment']):
            d.ia_meta = archivedotorg.download_segment_meta(self.identifier.id)
        if (self.identifier.model in ['file']):
            if download_path:
                d.links_download = download_path
        return d
    
    def write_json(self, obj_metadata={}):
        """Write Collection/Entity JSON file to disk.
        
        @param obj_metadata: dict Cached results of object_metadata.
        """
<<<<<<< HEAD
        if hasattr(self, 'record_lastmod'):
            self.record_lastmod = datetime.now(config.TZ)
        if not os.path.exists(self.identifier.path_abs()):
            os.makedirs(self.identifier.path_abs())
=======
        if not os.path.exists(os.path.dirname(self.json_path)):
            os.makedirs(os.path.dirname(self.json_path))
>>>>>>> 446482c5
        fileio.write_text(
            self.dump_json(doc_metadata=True, obj_metadata=obj_metadata),
            self.json_path
        )
    
    #post_json
    #load_csv
    #dump_csv
    
    def changelog( self ):
        """Gets Collection/Entity changelog
        """
        if os.path.exists(self.changelog_path):
            return open(self.changelog_path, 'r').read()
        return '%s is empty or missing' % self.changelog_path
    
    #control
    #dump_xml
    #write_xml


# helper functions -----------------------------------------------------

def sort_file_paths(json_paths, rank='role-eid-sort'):
    """Sort file JSON paths in human-friendly order.
    
    TODO this belongs in DDR.identifier
    
    @param json_paths: 
    @param rank: 'role-eid-sort' or 'eid-sort-role'
    """
    paths = {}
    keys = []
    while json_paths:
        path = json_paths.pop()
        identifier = Identifier(path=path)
        eid = identifier.parts.get('eid',None)
        role = identifier.parts.get('role',None)
        sha1 = identifier.parts.get('sha1',None)
        sort = 0
        with open(path, 'r') as f:
            for line in f.readlines():
                if 'sort' in line:
                    sort = line.split(':')[1].replace('"','').strip()
        eid = str(eid)
        sha1 = str(sha1)
        sort = str(sort)
        if rank == 'eid-sort-role':
            key = '-'.join([str(eid),sort,role,sha1])
        elif rank == 'role-eid-sort':
            key = '-'.join([role,eid,sort,sha1])
        paths[key] = path
        keys.append(key)
    keys_sorted = [key for key in util.natural_sort(keys)]
    paths_sorted = []
    while keys_sorted:
        val = paths.pop(keys_sorted.pop(), None)
        if val:
            paths_sorted.append(val)
    return paths_sorted

def create_object(identifier):
    """Creates a new object initial values from module.FIELDS.
    
    If identifier.fields_module().FIELDS.field['default'] is non-None
    it is used as the value.
    Use "None" for things like Object.id, which should already be set
    in the object constructor, and which you do not want to overwrite
    with a default value. Ahem.
    
    @param identifier: Identifier
    @returns: object
    """
    object_class = identifier.object_class()
    # instantiate a raw object
    obj = object_class(
        identifier.path_abs(),
        identifier=identifier
    )
    # set default values
    for f in identifier.fields_module().FIELDS:
        if f['default'] != None:
            # some defaults are functions (e.g. datetime.now)
            if callable(f['default']):
                setattr(
                    obj,
                    f['name'],
                    f['default']()  # call function with no args
                )
            # most are just values (e.g. 'unknown', -1)
            else:
                setattr(
                    obj,
                    f['name'],
                    f['default']  # just the default value
                )
        elif hasattr(f, 'name') and hasattr(f, 'initial'):
            setattr(obj, f['name'], f['initial'])
    return obj

def object_metadata(module, repo_path):
    """Metadata for the ddrlocal/ddrcmdln and models definitions used.
    
    @param module: collection, entity, files model definitions module
    @param repo_path: Absolute path to root of object's repo
    @returns: dict
    """
    repo = dvcs.repository(repo_path)
    gitversion = '; '.join([dvcs.git_version(repo), dvcs.annex_version(repo)])
    data = {
        'application': 'https://github.com/densho/ddr-cmdln.git',
        'app_commit': dvcs.latest_commit(config.INSTALL_PATH),
        'app_release': VERSION,
        'defs_path': modules.Module(module).path,
        'models_commit': dvcs.latest_commit(modules.Module(module).path),
        'git_version': gitversion,
    }
    return data

def is_object_metadata(data):
    """Indicate whether json_data field is the object_metadata field.
    
    @param data: list of dicts
    @returns: boolean
    """
    for key in ['app_commit', 'app_release']:
        if key in data.keys():
            return True
    return False

def form_prep(document, module):
    """Apply formprep_{field} functions to prep data dict to pass into DDRForm object.
    
    Certain fields require special processing.  Data may need to be massaged
    and prepared for insertion into particular Django form objects.
    If a "formprep_{field}" function is present in the collectionmodule
    it will be executed.
    
    @param document: Collection, Entity, File document object
    @param module: collection, entity, files model definitions module
    @returns data: dict object as used by Django Form object.
    """
    data = {}
    for f in module.FIELDS:
        if hasattr(document, f['name']) and f.get('form',None):
            fieldname = f['name']
            # run formprep_* functions on field data if present
            field_data = modules.Module(module).function(
                'formprep_%s' % fieldname,
                getattr(document, f['name'])
            )
            data[fieldname] = field_data
    return data
    
def form_post(document, module, cleaned_data):
    """Apply formpost_{field} functions to process cleaned_data from CollectionForm
    
    Certain fields require special processing.
    If a "formpost_{field}" function is present in the entitymodule
    it will be executed.
    NOTE: cleaned_data must contain items for all module.FIELDS.
    
    @param document: Collection, Entity, File document object
    @param module: collection, entity, files model definitions module
    @param cleaned_data: dict cleaned_data from DDRForm
    """
    for f in module.FIELDS:
        if hasattr(document, f['name']) and f.get('form',None):
            fieldname = f['name']
            # run formpost_* functions on field data if present
            field_data = modules.Module(module).function(
                'formpost_%s' % fieldname,
                cleaned_data[fieldname]
            )
            setattr(document, fieldname, field_data)
    # update record_lastmod
    if hasattr(document, 'record_lastmod'):
        document.record_lastmod = datetime.now(config.TZ)

def load_json_lite(json_path, model, object_id):
    """Simply reads JSON file and adds object_id if it's a file
    
    @param json_path: str
    @param model: str
    @param object_id: str
    @returns: list of dicts
    """
    with open(json_path, 'r') as f:
        document = json.loads(f.read())
    if model == 'file':
        document.append( {'id':object_id} )
    return document

def load_json(document, module, json_text):
    """Populates object from JSON-formatted text; applies jsonload_{field} functions.
    
    Goes through module.FIELDS turning data in the JSON file into
    object attributes.
    TODO content fields really should into OBJECT.data OrderedDict or subobject.
    
    @param document: Collection/Entity/File object.
    @param module: collection/entity/file module from 'ddr' repo.
    @param json_text: JSON-formatted text
    @returns: dict
    """
    try:
        json_data = json.loads(json_text)
    except ValueError:
        json_data = [
            {'title': 'ERROR: COULD NOT READ DATA (.JSON) FILE!'},
            {'_error': 'Error: ValueError during read load_json.'},
        ]
    # software and commit metadata
    for field in json_data:
        if is_object_metadata(field):
            setattr(document, 'object_metadata', field)
            break
    # field values from JSON
    for mf in module.FIELDS:
        for f in json_data:
            if hasattr(f, 'keys') and (f.keys()[0] == mf['name']):
                fieldname = f.keys()[0]
                # run jsonload_* functions on field data if present
                field_data = modules.Module(module).function(
                    'jsonload_%s' % fieldname,
                    f.values()[0]
                )
                if isinstance(field_data, basestring):
                    field_data = field_data.strip()
                setattr(document, fieldname, field_data)
    # Fill in missing fields with default values from module.FIELDS.
    # Note: should not replace fields that are just empty.
    for mf in module.FIELDS:
        if not hasattr(document, mf['name']):
            setattr(document, mf['name'], mf.get('default',None))
    # Add timeszone to fields if not present
    apply_timezone(document, module)
    return json_data

def apply_timezone(document, module):
    """Set time zone for datetime fields if not present in datetime fields
    
    If document matches certain criteria, override the timezone with a
    specified alternate timezone.
    """
    # add timezone to any datetime fields missing it
    for mf in module.FIELDS:
        if mf['model_type'] == datetime:
            fieldname = mf['name']
            dt = getattr(document, fieldname)
            if dt and isinstance(dt, datetime) and (not dt.tzinfo):
                # Use default timezone unless...
                if document.identifier.idparts['org'] in config.ALT_TIMEZONES.keys():
                    timezone = config.ALT_TIMEZONES[document.identifier.idparts['org']]
                else:
                    timezone = config.TZ
                setattr(document, fieldname, timezone.localize(dt))

def dump_json(obj, module, template=False,
              template_passthru=['id', 'record_created', 'record_lastmod'],
              exceptions=[]):
    """Arranges object data in list-of-dicts format before serialization.
    
    DDR keeps data in Git is to take advantage of versioning.  Python
    dicts store data in random order which makes it impossible to
    meaningfully compare diffs of the data over time.  DDR thus stores
    data as an alphabetically arranged list of dicts, with several
    exceptions.
    
    The first dict in the list is not part of the object itself but
    contains metadata about the state of the DDR application at the time
    the file was last written: the Git commit of the app, the release
    number, and the versions of Git and git-annex used.
    
    Python data types that cannot be represented in JSON (e.g. datetime)
    are converted into strings.
    
    @param obj: Collection/Entity/File object.
    @param module: modules.Module
    @param template: Boolean True if object to be used as blank template.
    @param template_passthru: list
    @param exceptions: list
    @returns: dict
    """
    data = []
    for mf in module.FIELDS:
        item = {}
        fieldname = mf['name']
        field_data = ''
        if template and (fieldname not in template_passthru) and hasattr(mf,'form'):
            # write default values
            field_data = mf['form']['initial']
        elif hasattr(obj, mf['name']):
            # run jsondump_* functions on field data if present
            field_data = modules.Module(module).function(
                'jsondump_%s' % fieldname,
                getattr(obj, fieldname)
            )
        item[fieldname] = field_data
        if fieldname not in exceptions:
            data.append(item)
    return data

def from_json(model, json_path, identifier):
    """Read the specified JSON file and properly instantiate object.
    
    @param model: LocalCollection, LocalEntity, or File
    @param json_path: absolute path to the object's .json file
    @param identifier: [optional] Identifier
    @returns: object
    """
    document = None
    if not model:
        raise Exception('Cannot instantiate from JSON without a model object.')
    if not json_path:
        raise Exception('Bad path: %s' % json_path)
    if identifier.model in ['file']:
        # object_id is in .json file
        path = os.path.splitext(json_path)[0]
        document = model(path, identifier=identifier)
    else:
        # object_id is in object directory
        document = model(os.path.dirname(json_path), identifier=identifier)
    document_id = document.id  # save this just in case
    document.load_json(fileio.read_text(json_path))
    if not document.id:
        # id gets overwritten if document.json is blank
        document.id = document_id
    return document

def prep_csv(obj, module, fields=[]):
    """Dump object field values to list suitable for a CSV file.
    
    Note: Autogenerated and non-user-editable fields
    (SHA1 and other hashes, file size, etc) should be excluded
    from the CSV file.
    Note: For files these are replaced by File.id which contains
    the role and a fragment of the SHA1 hash.
    
    @param obj_: Collection, Entity, File
    @param module: modules.Module
    @param fields: list If nonblank only export specified fields.
    @returns: list of values
    """
    if fields:
        field_names = fields
    else:
        field_names = module.field_names()
        # TODO field_directives go here!
    # seealso DDR.modules.Module.function
    values = []
    for fieldname in field_names:
        value = ''
        # insert file_id as first column
        if (module.module.MODEL == 'file') and (fieldname == 'file_id'):
            field_data = obj.id
        elif hasattr(obj, fieldname):
            # run csvdump_* functions on field data if present
            field_data = module.function(
                'csvdump_%s' % fieldname,
                getattr(obj, fieldname)
            )
            if field_data == None:
                field_data = ''
        value = util.normalize_text(field_data)
        values.append(value)
    return values

def csvload_rowd(module, rowd):
    """Apply module's csvload_* methods to rowd data
    """
    # In repo_models.object.FIELDS, individual fields can be marked
    # so they are ignored (e.g. not included) when importing.
    # TODO make field_directives ONCE at start of rowds loop
    field_directives = {
        f['name']: f['csv']['import']
        for f in module.module.FIELDS
    }
    data = {}
    for fieldname,value in rowd.iteritems():
        ignored = 'ignore' in field_directives[fieldname]
        if not ignored:
            # run csvload_* functions on field data if present
            field_data = module.function(
                'csvload_%s' % fieldname,
                rowd[fieldname]
            )
            # TODO optimize, normalize only once
            data[fieldname] = util.normalize_text(field_data)
    return data

def load_csv(obj, module, rowd):
    """Populates object from a row in a CSV file.
    
    @param obj: Collection/Entity/File object.
    @param module: modules.Module
    @param rowd: dict Headers/row cells for one line of a CSV file.
    @returns: list of changed fields
    """
    # In repo_models.object.FIELDS, individual fields can be marked
    # so they are ignored (e.g. not included) when importing.
    field_directives = {
        f['name']: f['csv']['import']
        for f in module.module.FIELDS
    }
    # apply module's csvload_* methods to rowd data
    rowd = csvload_rowd(module, rowd)
    obj.modified = []
    for field,value in rowd.iteritems():
        ignored = 'ignore' in field_directives[field]
        if not ignored:
            oldvalue = getattr(obj, field, '')
            value = rowd[field]
            if value != oldvalue:
                obj.modified.append(field)
            setattr(obj, field, value)
    # Add timezone to fields if not present
    apply_timezone(obj, module.module)
    return obj.modified

def from_csv(identifier, rowd):
    """Instantiates a File object from CSV row data.
    
    @param identifier: [optional] Identifier
    @param rowd: dict Headers/row cells for one line of a CSV file.
    @returns: object
    """
    obj = identifier.object()
    obj.load_csv(headers, rowd)
    return obj

def load_xml():
    pass

def prep_xml():
    pass

def from_xml():
    pass

def signature_abs(obj, basepath):
    """Absolute path to signature image file, if signature_id present.
    
    Expects obj.signature_id to be either a valid file ID
    or a special interview signature image
    (ex. "denshovh-aart-03", "denshovh-hlarry_g-02")
    
    @returns: str absolute path to signature img, or None
    """
    if isinstance(obj, dict):
        sid = obj.get('signature_id')
    else:
        sid = getattr(obj, 'signature_id', None)
    # ignore interview signature ID
    if sid and INTERVIEW_SIG_REGEX.match(sid):
        return None
    if sid:
        try:
            oi = Identifier(sid, basepath)
        except:
            oi = None
        if oi and oi.model == 'file':
            return oi.path_abs('access')
    return None

def access_filename(file_id):
    """
    TODO This is probably redundant. D-R-Y!
    """
    if file_id:
        return '%s-a.jpg' % file_id
    return file_id<|MERGE_RESOLUTION|>--- conflicted
+++ resolved
@@ -279,15 +279,8 @@
         
         @param obj_metadata: dict Cached results of object_metadata.
         """
-<<<<<<< HEAD
-        if hasattr(self, 'record_lastmod'):
-            self.record_lastmod = datetime.now(config.TZ)
-        if not os.path.exists(self.identifier.path_abs()):
-            os.makedirs(self.identifier.path_abs())
-=======
         if not os.path.exists(os.path.dirname(self.json_path)):
             os.makedirs(os.path.dirname(self.json_path))
->>>>>>> 446482c5
         fileio.write_text(
             self.dump_json(doc_metadata=True, obj_metadata=obj_metadata),
             self.json_path
