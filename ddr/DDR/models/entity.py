--- conflicted
+++ resolved
@@ -2,10 +2,7 @@
 from copy import deepcopy
 from datetime import datetime
 from functools import total_ordering
-<<<<<<< HEAD
 from itertools import groupby
-=======
->>>>>>> af6ae93c
 import json
 import logging
 logger = logging.getLogger(__name__)
@@ -13,10 +10,7 @@
 from typing import Any, Dict, List, Match, Optional, Set, Tuple, Union
 
 from jinja2 import Template
-<<<<<<< HEAD
 from natsort import natsorted
-=======
->>>>>>> af6ae93c
 
 from DDR import commands
 from DDR import config
