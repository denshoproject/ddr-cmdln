from datetime import datetime

from nose.tools import assert_raises
from nose.plugins.attrib import attr

import docstore


"""
NOTE: You can disable tests requiring Elasticseach server:

    $ nosetests -a '!elasticsearch'

"""


HOSTS = [{'host':'127.0.0.1', 'port':9200}]


@attr('elasticsearch')
def test_get_connection():
    es = docstore._get_connection(HOSTS)
    assert es
    assert es.cat.client.ping() == True

def test_make_index_name():
    assert docstore.make_index_name('abc-def_ghi.jkl/mno\\pqr stu') == 'abc-def_ghi.jkl-mno-pqrstu'
    assert docstore.make_index_name('qnfs/kinkura/gold') == 'qnfs-kinkura-gold'

# index_exists
# index_names
# create_index
# delete_index
@attr('elasticsearch')
def test_index():
    index = 'test%s' % datetime.now().strftime('%Y%m%d%H%M%S')
    es = docstore._get_connection(HOSTS)
    exists_initial = docstore.index_exists(HOSTS, index)
    created = docstore.create_index(HOSTS, index)
    names = docstore.index_names(HOSTS)
    exists_created = docstore.index_exists(HOSTS, index)
    deleted = docstore.delete_index(HOSTS, index)
    exists_deleted = docstore.index_exists(HOSTS, index)
    assert exists_initial == False
    assert created == {u'acknowledged': True}
    assert index in names
    assert exists_created == True
    assert deleted == {u'acknowledged': True}
    assert exists_deleted == False


#def test_make_mappings():
#    assert False

# put_mappings

# put_facets
# list_facets
# facet_terms

def test_is_publishable():
    data0 = [{'id': 'ddr-testing-123-1'}]
    data1 = [{'id': 'ddr-testing-123-1'}, {'public':0}, {'status':'inprogress'}]
    data2 = [{'id': 'ddr-testing-123-1'}, {'public':0}, {'status':'completed'}]
    data3 = [{'id': 'ddr-testing-123-1'}, {'public':1}, {'status':'inprogress'}]
    data4 = [{'id': 'ddr-testing-123-1'}, {'public':1}, {'status':'completed'}]
    assert docstore._is_publishable(data0) == False
    assert docstore._is_publishable(data1) == False
    assert docstore._is_publishable(data2) == False
    assert docstore._is_publishable(data3) == False
    assert docstore._is_publishable(data4) == True

def test_filter_payload():
    data = [{'id': 'ddr-testing-123-1'}, {'title': 'Title'}, {'secret': 'this is a secret'}]
    public_fields = ['id', 'title']
    docstore._filter_payload(data, public_fields)
    assert data == [{'id': 'ddr-testing-123-1'}, {'title': 'Title'}]

def test_clean_creators():
    data0 = [u'Ninomiya, L.A.']
    data1 = [u'Mitsuoka, Norio: photographer']
    data2 = [{u'namepart': u'Boyle, Rob:editor', u'role': u'author'},
             {u'namepart': u'Cross, Brian:editor', u'role': u'author'}]
    data3 = [{u'namepart': u'"YMCA:publisher"', u'role': u'author'}]
    data4 = [{u'namepart': u'Heart Mountain YMCA', u'role': u'author'}]
    data5 = [{u'namepart': u'', u'role': u'author'}]
    expected0 = [u'Ninomiya, L.A.']
    expected1 = [u'Mitsuoka, Norio: photographer']
    expected2 = [u'Boyle, Rob:editor', u'Cross, Brian:editor']
    expected3 = [u'"YMCA:publisher"']
    expected4 = [u'Heart Mountain YMCA']
    expected5 = []
    assert docstore._clean_creators(data0) == expected0
    assert docstore._clean_creators(data1) == expected1
    assert docstore._clean_creators(data2) == expected2
    assert docstore._clean_creators(data3) == expected3
    assert docstore._clean_creators(data4) == expected4
    assert docstore._clean_creators(data5) == expected5

def test_clean_facility():
<<<<<<< HEAD
    data0 = 'Tule Lake [10]'
    data1 = '10'
    data2 = 10
    expected = ['10']
    assert docstore._clean_facility(data0) == expected
    assert docstore._clean_facility(data1) == expected
    assert docstore._clean_facility(data2) == expected
=======
    data0 = 'Facility [123]'
    data1 = ['Facility [123]']
    data2 = 123
    data3 = '123'
    data4 = [123]
    expected0 = ['123']
    expected1 = ['123']
    expected2 = ['123']
    expected3 = ['123']
    expected4 = ['123']
    assert docstore._clean_facility(data0) == expected0
    assert docstore._clean_facility(data1) == expected1
    assert docstore._clean_facility(data2) == expected2
    assert docstore._clean_facility(data3) == expected3
    assert docstore._clean_facility(data4) == expected4
>>>>>>> 801866bc

def test_clean_parent():
    data0 = 'ddr-testing-123'
    data1 = {'href':'', 'uuid':'', 'label':'ddr-testing-123'}
    expected0 = {'href': '', 'uuid': '', 'label': 'ddr-testing-123'}
    expected1 = {'href': '', 'uuid': '', 'label': 'ddr-testing-123'}
    assert docstore._clean_parent(data0) == expected0
    assert docstore._clean_parent(data1) == expected1

def test_clean_topics():
    data0 = ['Topics [123]']
    data1 = 'Topics [123]'
    data2 = ['123']
    data3 = [123]
    data4 = '123'
    data5 = 123
    expected = ['123']
    assert docstore._clean_topics(data0) == expected
    assert docstore._clean_topics(data1) == expected
    assert docstore._clean_topics(data2) == expected
    assert docstore._clean_topics(data3) == expected
    assert docstore._clean_topics(data4) == expected
    assert docstore._clean_topics(data5) == expected

def test_clean_dict():
    d = {'a': 'abc', 'b': 'bcd', 'x':'' }
    docstore._clean_dict(d)
    assert d == {'a': 'abc', 'b': 'bcd'}

def test_clean_payload():
    data = [
        {'what': 'app version, commit data, etc'},
        {'id': 'ddr-testing-141'},
        {'record_created': '2013-09-13T14:49:43'},
        {'creators': [u'Mitsuoka, Norio: photographer']},
        {'facility': 'Tule Lake [10]'},
        {'parent': {'href':'', 'uuid':'', 'label':'ddr-testing-123'}},
        {'topics': ['Topics [123]']},
        {'none': None},
        {'empty': ''},
    ]
    docstore._clean_payload(data)
    expected = [
        {'what': 'app version, commit data, etc'},
        {'id': 'ddr-testing-141'},
        {'record_created': '2013-09-13T14:49:43'},
        {'creators': [u'Mitsuoka, Norio: photographer']},
        {'facility': ['10']},
        {'parent': {'href': '', 'uuid': '', 'label': 'ddr-testing-123'}},
        {'topics': ['123']},
        {},
        {}
    ]
    assert data == expected

# post
# exists
# get

def test_all_list_fields():
    fields = docstore.all_list_fields()
    expected = ['id', 'title', 'description', 'url', 'signature_file',
                'basename_orig', 'label', 'access_rel', 'sort']
    assert fields == expected

def test_validate_number():
    assert_raises(docstore.PageNotAnInteger, docstore._validate_number, None, 10)
    assert_raises(docstore.PageNotAnInteger, docstore._validate_number, 'x', 10)
    assert docstore._validate_number(1, 10) == 1
    assert docstore._validate_number(10, 10) == 10
    assert_raises(docstore.EmptyPage, docstore._validate_number, 0, 10)
    assert_raises(docstore.EmptyPage, docstore._validate_number, 11, 10)

def test_page_bottom_top():
    # _page_bottom_top(total, index, page_size) -> bottom,top,num_pages
    # index within bounds
    assert docstore._page_bottom_top(100,  1, 10) == (0, 10, 10)
    assert docstore._page_bottom_top(100,  2, 10) == (10, 20, 10)
    assert docstore._page_bottom_top(100,  9, 10) == (80, 90, 10)
    assert docstore._page_bottom_top(100, 10, 10) == (90, 100, 10)
    assert docstore._page_bottom_top( 10,  1,  5) == (0, 5, 2)
    assert docstore._page_bottom_top( 10,  2,  5) == (5, 10, 2)
    # index out of bounds
    assert_raises(docstore.EmptyPage, docstore._page_bottom_top, 10,0,5)
    assert_raises(docstore.EmptyPage, docstore._page_bottom_top, 10,3,5)

#def test_massage_query_results():
#    assert False

def test_clean_sort():
    data0 = 'whatever'
    data1 = [['a', 'asc'], ['b', 'asc'], 'whatever']
    data2 = [['a', 'asc'], ['b', 'asc']]
    expected0 = ''
    expected1 = ''
    expected2 = 'a:asc,b:asc'
    assert docstore._clean_sort(data0) == expected0
    assert docstore._clean_sort(data1) == expected1
    assert docstore._clean_sort(data2) == expected2

# search
# delete
# _model_fields
# _public_fields
# _parents_status
# _file_parent_ids
# _publishable_or_not
# _has_access_file
# _store_signature_file
# _choose_signatures
# load_document_json
# index<|MERGE_RESOLUTION|>--- conflicted
+++ resolved
@@ -98,31 +98,19 @@
     assert docstore._clean_creators(data5) == expected5
 
 def test_clean_facility():
-<<<<<<< HEAD
-    data0 = 'Tule Lake [10]'
-    data1 = '10'
-    data2 = 10
-    expected = ['10']
+    data0 = ['Facility [123]']
+    data1 = 'Facility [123]'
+    data2 = ['123']
+    data3 = [123]
+    data4 = '123'
+    data5 = 123
+    expected = ['123']
     assert docstore._clean_facility(data0) == expected
     assert docstore._clean_facility(data1) == expected
     assert docstore._clean_facility(data2) == expected
-=======
-    data0 = 'Facility [123]'
-    data1 = ['Facility [123]']
-    data2 = 123
-    data3 = '123'
-    data4 = [123]
-    expected0 = ['123']
-    expected1 = ['123']
-    expected2 = ['123']
-    expected3 = ['123']
-    expected4 = ['123']
-    assert docstore._clean_facility(data0) == expected0
-    assert docstore._clean_facility(data1) == expected1
-    assert docstore._clean_facility(data2) == expected2
-    assert docstore._clean_facility(data3) == expected3
-    assert docstore._clean_facility(data4) == expected4
->>>>>>> 801866bc
+    assert docstore._clean_facility(data3) == expected
+    assert docstore._clean_facility(data4) == expected
+    assert docstore._clean_facility(data5) == expected
 
 def test_clean_parent():
     data0 = 'ddr-testing-123'
