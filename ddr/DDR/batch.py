"""
AKA cumberbatch.py

Check to see if CSV file is internally valid
See which EIDs would be added
Update existing records
Import new records
Register newly added EIDs
"""

import codecs
import csv
from datetime import datetime
import json
import logging
import os
import shutil
import sys
import traceback
<<<<<<< HEAD
=======
from typing import Dict
>>>>>>> af6ae93c

from DDR import config
from DDR import changelog
from DDR import commands
from DDR import csvfile
from DDR import dvcs
from DDR import fileio
from DDR import identifier
from DDR import idservice
from DDR import ingest
from DDR import models
from DDR import modules
from DDR import util
from DDR import vocab

COLLECTION_FILES_PREFIX = 'files'

# TODO get these from ddr-defs/repo_modules/file.py
FILE_UPDATE_IGNORE_FIELDS = ['sha1', 'sha256', 'md5', 'size']


class Exporter():
    
    @staticmethod
    def _make_tmpdir(tmpdir):
        """Make tmp dir if doesn't exist.
        
        @param tmpdir: Absolute path to dir
        """
        if not os.path.exists(tmpdir):
            os.makedirs(tmpdir)

    @staticmethod
    def export(json_paths, model, csv_path, required_only=False):
        """Write the specified objects' data to CSV.
        
        IMPORTANT: All objects in json_paths must have the same set of fields!
        
        TODO let user specify which fields to write
        TODO confirm that each identifier's class matches object_class
        
        @param json_paths: list of .json files
        @param model: str
        @param csv_path: Absolute path to CSV data file.
        @param required_only: boolean Only required fields.
        """
        object_class = identifier.class_for_name(
            identifier.MODEL_CLASSES[model]['module'],
            identifier.MODEL_CLASSES[model]['class']
        )
        module = modules.Module(identifier.module_for_name(
            identifier.MODEL_REPO_MODELS[model]['module']
        ))
        
        if hasattr(object_class, 'xmp') and not hasattr(object_class, 'mets'):
            # File or subclass
            json_paths = models.common.sort_file_paths(json_paths)
        else:
            # Entity or subclass
            json_paths = util.natural_sort(json_paths)
        json_paths_len = len(json_paths)
        
        Exporter._make_tmpdir(os.path.dirname(csv_path))
        
        headers = module.csv_export_fields(required_only)
        # make sure we export 'id' if it's not in model FIELDS (ahem, files)
        if 'id' not in headers:
            headers.insert(0, 'id')
        
        with codecs.open(csv_path, 'wb', 'utf-8') as csvfile:
            writer = fileio.csv_writer(csvfile)
            # headers in first line
            writer.writerow(headers)
            for n,json_path in enumerate(json_paths):
                i = identifier.Identifier(json_path)
                logging.info('%s/%s - %s' % (n+1, json_paths_len, i.id))
                obj = object_class.from_identifier(i)
                if obj:
                    csv = obj.dump_csv(fields=headers)
                    try:
                        writer.writerow(csv)
                    except UnicodeDecodeError as err:
                        nicer_unicode_decode_error(headers, obj, csv)
        return csv_path
    
    @staticmethod
    def export_field_csv(collection, model, fieldname, csv_path):
        """Export specified field values from all entities in a collection to CSV
        
        @param collection: models.Collection
        @param model: str
        @param fieldname: str
        @param csv_path: str
        """
        # only write headers to first line of CSV
        if os.path.exists(csv_path):
            headers = []
        else:
            headers = ['object_id', 'fieldname', 'value',]
        fileio.write_csv(
            csv_path,
            headers,
            collection.child_field_values(model, fieldname),
            append=True
        )

    
def nicer_unicode_decode_error(headers, obj, csv):
    """Nicer Exception msg pointing out location of UnicodeDecodeError
    
    List the object ID, field name, and index within the field where the error
    can be found -- a great help to users puzzling over why their export failed.
    
    @param headers: list of fieldnames
    @param obj: DDRObject
    @param csv: list of CSV row cells
    """
    for n,field in enumerate(csv):
        if isinstance(field, str):
            try:
                utf8 = field.decode('utf8', 'strict')
            except UnicodeEncodeError as err:
                msg = 'UnicodeEncodeError in {}, "{}" field, position {}'.format(
                    obj.identifier.id,
                    headers[n],
                    err.start
                )
                raise Exception(msg)


class Checker():

    @staticmethod
    def check_repository(cidentifier):
        """Load repository, check for staged or modified files
        
        Entity.add_files will not work properly if the repo contains staged
        or modified files.
        
        Results dict includes:
        - 'passed': boolean
        - 'repo': GitPython repository
        - 'staged': list of staged files
        - 'modified': list of modified files
        
        @param cidentifier: Identifier
        @returns: dict
        """
        logging.info('Checking repository')
        passed = False
        repo = dvcs.repository(cidentifier.path_abs())
        logging.info(repo)
        staged = dvcs.list_staged(repo)
        if staged:
            logging.error('*** Staged files in repo %s' % repo.working_dir)
            for f in staged:
                logging.error('*** %s' % f)
        modified = dvcs.list_modified(repo)
        if modified:
            logging.error('Modified files in repo: %s' % repo.working_dir)
            for f in modified:
                logging.error('*** %s' % f)
        if repo and (not (staged or modified)):
            passed = True
            logging.info('ok')
        else:
            logging.error('FAIL')
        return {
            'passed': passed,
            'repo': repo,
            'staged': staged,
            'modified': modified,
        }

    @staticmethod
    def check_csv(csv_path, cidentifier, vocabs_url):
        """Load CSV, validate headers and rows
        
        An import file must be a valid CSV file.
        Each row must contain a valid DDR identifier.
        All rows must represent the same kind of object.
        All files must be children of the same kind of parent (entity,segment).
        
        Results dict includes:
        - 'passed'
        - 'headers'
        - 'rowds'
        - 'csv_errs'
        - 'header_errs'
        - 'rowds_errs'
        
        @param csv_path: Absolute path to CSV data file.
        @param cidentifier: Identifier
        @param vocabs_url: str URL or path to vocabs
        @param session: requests.session object
        @returns: dict of status info
        """
        logging.info('Checking CSV file')
        passed = False
        headers,rowds,csv_errs = csvfile.make_rowds(fileio.read_csv(csv_path))
        if csv_errs:
            logging.error('FAIL')
            logging.error('CSV errors:')
            for csv_err in csv_errs:
                logging.error('* %s' % csv_err)
            logging.error('NOTE: Line numbers may not be exact.')
            logging.error('      Numbering starts at zero and may not include header row.')
        for rowd in rowds:
            if rowd.get('id'):
                rowd['identifier'] = identifier.Identifier(rowd['id'])
            else:
                rowd['identifier'] = None
        logging.info('%s rows' % len(rowds))
        model,model_errs = Checker._guess_model(rowds)
        module = Checker._get_module(model)
        vocabs = vocab.get_vocabs(config.VOCABS_URL)
        header_errs,rowds_errs = Checker._validate_csv_file(
            module, vocabs, headers, rowds, model
        )
        if model_errs or header_errs or csv_errs or rowds_errs:
            logging.error('NOTE: Line numbers in errors may not be exact.')
            logging.error('      Numbering starts at zero and may not include header row.')
        else:
            passed = True
            logging.info('ok')
        return {
            'passed': passed,
            'headers': headers,
            'rowds': rowds,
            'csv_errs': csv_errs,
            'model_errs': model_errs,
            'header_errs': header_errs,
            'rowds_errs': rowds_errs,
            'model': model,
        }
    
    @staticmethod
    def check_eids(rowds, cidentifier, idservice_client):
        """Check CSV for already existing and registered IDs
        
        List IDs that are registered,unregistered with ID service.
        List IDs that already exist in the repository.
        
        Results dict includes:
        - passed
        - csv_eids
        - registered
        
        @param csv_path: Absolute path to CSV data file.
        @param cidentifier: Identifier
        @param idservice_client: idservice.IDServiceClient
        @returns: CheckResult
        """
        logging.info('Confirming all entity IDs available')
        passed = False
        csv_eids = [rowd['id'] for rowd in rowds]
        status,reason,registered,unregistered = idservice_client.check_eids(
            cidentifier, csv_eids
        )
        logging.info('%s %s' % (status,reason))
        if status != 200:
            raise Exception('%s %s' % (status,reason))
        logging.info('%s registered' % len(registered))
        logging.info('%s NOT registered' % len(unregistered))
        # confirm file entities not in repo
        logging.info('Checking for locally existing IDs')
        already_added = Checker._ids_in_local_repo(
            rowds, cidentifier.model, cidentifier.path_abs()
        )
        logging.debug('%s locally existing' % len(already_added))
        if already_added:
            logging.error('The following entities already exist: %s' % already_added)
        if (unregistered == csv_eids) \
        and (not registered) \
        and (not already_added):
            passed = True
            logging.info('ok')
        else:
            logging.error('FAIL')
        return {
            'passed': True,
            'csv_eids': csv_eids,
            'registered': registered,
            'unregistered': unregistered,
        }

    # ----------------------------------------------------------------------

    @staticmethod
    def _guess_model(rowds):
        """Loops through rowds and guesses model
        
        IMPORTANT: All rows must resolve to the same model.
        # TODO guess schema too
        
        @param rowds: list
        @returns: str model keyword
        """
        logging.debug('Guessing model based on %s rows' % len(rowds))
        models = []
        errors = []
        for n,rowd in enumerate(rowds):
            if rowd.get('identifier'):
                if rowd['identifier'].model not in models:
                    models.append(rowd['identifier'].model)
            else:
                errors.append('No Identifier for row %s!' % (n))
        if not models:
            errors.append('Cannot guess model type!')
        if len(models) > 1:
            errors.append('More than one model type in imput file!')
        model = models[0]
        # new files don't have their own IDs - they have their parent entity IDs
        # the parent entity may be duplicated
        PARENT_MODELS = ['entity', 'segment']
        if (model in PARENT_MODELS) and rowds and ('basename_orig' in list(rowds[0].keys())):
            model = 'file'
        # TODO should not know model name
        if model == 'file-role':
            model = 'file'
        logging.debug('model: %s' % model)
        return model,errors

    @staticmethod
    def _get_module(model):
        return modules.Module(
            identifier.module_for_name(
                identifier.MODEL_REPO_MODELS[model]['module']
            )
        )

    @staticmethod
    def _ids_in_local_repo(rowds, model, collection_path):
        """Lists which IDs in CSV are present in local repo.
        
        @param rowds: list of dicts
        @param model: str
        @param collection_path: str Absolute path to collection repo.
        @returns: list of IDs.
        """
        metadata_paths = util.find_meta_files(
            collection_path,
            model=model,
            recursive=True, force_read=True
        )
        existing_ids = [
            identifier.Identifier(path=path).id
            for path in metadata_paths
        ]
        new_ids = [rowd['id'] for rowd in rowds]
        already = [i for i in new_ids if i in existing_ids]
        return already

    @staticmethod
    def _prep_valid_values(vocabs):
        """Prepares dict of acceptable values for controlled-vocab fields.
        
        >>> vocabs = {
        ...     'status': {'id': 'status', 'terms': [
        ...         {'id': 'inprocess', 'title': 'In Progress'},
        ...         {'id': 'completed', 'title': 'Completed'}
        ...     ]},
        ...     'language': {'id': 'language', 'terms': [
        ...         {'id': 'eng', 'title': 'English'},
        ...         {'id': 'jpn', 'title': 'Japanese'},
        ...     ]}
        ... }
        >>> batch._prep_valid_values(vocabs)
        {'status': ['inprocess', 'completed'], 'language': ['eng', 'jpn']}
        
        @param vocabs: dict Output of DDR.vocab.get_vocabs()
        @returns: dict
        """
        valid_values = {}
        for key,data in vocabs.items():
            field = data['id']
            values = [term['id'] for term in data['terms']]
            if values:
                valid_values[field] = values
        return valid_values

    @staticmethod
    def _validate_csv_file(module, vocabs, headers, rowds, model=''):
        """Validate CSV headers and data against schema/field definitions
        
        @param module: modules.Module
        @param vocabs: dict Output of _prep_valid_values()
        @param headers: list
        @param rowds: list
        @param model: str
        @returns: list [header_errs, rowds_errs]
        """
        # gather data
        field_names = module.field_names()
        # Files don't have an 'id' field but we have to have one in CSV
        if 'id' not in field_names:
            field_names.insert(0, 'id')
        nonrequired_fields = module.module.REQUIRED_FIELDS_EXCEPTIONS
        required_fields = module.required_fields(nonrequired_fields)
        valid_values = Checker._prep_valid_values(vocabs)
        # check
        logging.info('Validating headers')
        header_errs = csvfile.validate_headers(
            headers,
            field_names,
            exceptions=nonrequired_fields,
            additional=['access_path'],  # used for custom access files
        )
        if list(header_errs.keys()):
            for name,errs in header_errs.items():
                if errs:
                    for err in errs:
                        logging.error('* %s: "%s"' % (name, err))
            logging.error('headers FAIL')
        else:
            logging.info('headers ok')
        logging.info('Validating rows')
        find_dupes = True
        if model and (model == 'file'):
            find_dupes = False
        rowds_errs = csvfile.validate_rowds(module, headers, required_fields, valid_values, rowds, find_dupes)
        if list(rowds_errs.keys()):
            for name,errs in rowds_errs.items():
                if errs:
                    for err in errs:
                        logging.error('* %s: "%s"' % (name, err))
            logging.error('rows FAIL')
        else:
            logging.info('rows ok')
        return [header_errs, rowds_errs]

class ModifiedFilesError(Exception):
    pass

class UncommittedFilesError(Exception):
    pass

class Importer():

    @staticmethod
    def _fidentifier_parent(fidentifier):
        """Returns entity Identifier for either 'file' or 'file-role'
        
        We want to support adding new files and updating existing ones.
        New file IDs have no SHA1, thus they are actually file-roles.
        Identifier.parent() returns different objects depending on value of 'stubs'.
        This function ensures that the parent of 'fidentifier' will always be an Entity.
        
        @param fidentifier: Identifier
        @returns: boolean
        """
        is_stub = fidentifier.object_class() == models.common.Stub
        return fidentifier.parent(stubs=is_stub)

    @staticmethod
    def _write_entity_changelog(entity, git_name, git_mail, agent):
        msg = 'Updated entity file {}'
        messages = [
            msg.format(entity.json_path),
            '@agent: %s' % agent,
        ]
        changelog.write_changelog_entry(
            entity.changelog_path, messages,
            user=git_name, email=git_mail)

    @staticmethod
    def _write_file_changelogs(entities, git_name, git_mail, agent):
        """Writes entity update/add changelogs, returns list of changelog paths
        
        Assembles appropriate changelog messages and then updates changelog for
        each entity.  update_files() adds lists of updated and added File objects
        to entities in list.
        
        TODO should this go in DDR.changelog.py?
        
        @param entities: list of Entity objects.
        @param git_name:
        @param git_mail:
        @param agent:
        @returns: list of paths relative to repository base
        """
        git_files = []
        for entity in entities:
            messages = []
            if getattr(entity, 'changelog_updated', None):
                for f in entity.changelog_updated:
                    messages.append('Updated entity file {}'.format(f.json_path_rel))
            #if getattr(entity, 'changelog_added', None):
            #    for f in entity.changelog_added:
            #        messages.append('Added entity file {}'.format(f.json_path_rel))
            messages.append('@agent: %s' % agent)
            changelog.write_changelog_entry(
                entity.changelog_path,
                messages,
                user=git_name,
                email=git_mail)
            git_files.append(entity.changelog_path_rel)
        return git_files

    # ----------------------------------------------------------------------

    @staticmethod
    def import_entities(csv_path, cidentifier, vocabs_url, git_name, git_mail, agent, dryrun=False):
        """Adds or updates entities from a CSV file
        
        Running function multiple times with the same CSV file is idempotent.
        After the initial pass, files will only be modified if the CSV data
        has been updated.
        
        This function writes and stages files but does not commit them!
        That is left to the user or to another function.
        
        @param csv_path: Absolute path to CSV data file.
        @param cidentifier: Identifier
        @param vocabs_url: str URL or path to vocabs
        @param git_name: str
        @param git_mail: str
        @param agent: str
        @param dryrun: boolean
        @returns: list of updated entities
        """
        logging.info('------------------------------------------------------------------------')
        logging.info('batch import entity')
        model = 'entity'
        
        repository = dvcs.repository(cidentifier.path_abs())
        logging.info(repository)
        
        logging.info('Reading %s' % csv_path)
        headers,rowds,csv_errs = csvfile.make_rowds(fileio.read_csv(csv_path))
        logging.info('%s rows' % len(rowds))
        
        logging.info('- - - - - - - - - - - - - - - - - - - - - - - -')
        logging.info('Importing')
        start_updates = datetime.now(config.TZ)
        git_files = []
        updated = []
        elapsed_rounds = []
        obj_metadata = None
        
        if dryrun:
            logging.info('Dry run - no modifications')
        for n,rowd in enumerate(rowds):
            logging.info('%s/%s - %s' % (n+1, len(rowds), rowd['id']))
            start_round = datetime.now(config.TZ)
            
            eidentifier = identifier.Identifier(id=rowd['id'], base_path=cidentifier.basepath)
            # if there is an existing object it will be loaded
            try:
                entity = eidentifier.object()
            except IOError:
                entity = None
            if not entity:
                entity = models.Entity.new(eidentifier)
            modified = entity.load_csv(rowd)
            # Getting obj_metadata takes about 1sec each time
            # TODO caching works as long as all objects have same metadata...
            if not obj_metadata:
                obj_metadata = models.common.object_metadata(
                    eidentifier.fields_module(),
                    repository.working_dir
                )
            
            if dryrun:
                pass
            elif modified:
                # write files
                if not os.path.exists(entity.path_abs):
                    os.makedirs(entity.path_abs)
                logging.debug('    writing %s' % entity.json_path)
                
                exit,status,updated_files = entity.save(
                    git_name, git_mail, agent,
                    collection=cidentifier.object(),
                    #cleaned_data=rowd,
                    commit=False
                )
                
                # stage
                git_files.append(updated_files)
                updated.append(entity)
            
            elapsed_round = datetime.now(config.TZ) - start_round
            elapsed_rounds.append(elapsed_round)
            logging.debug('| %s (%s)' % (eidentifier, elapsed_round))
    
        if dryrun:
            logging.info('Dry run - no modifications')
        elif updated:
            logging.info('Staging %s modified files' % len(git_files))
            start_stage = datetime.now(config.TZ)
            dvcs.stage(repository, git_files)
            for path in util.natural_sort(dvcs.list_staged(repository)):
                if path in git_files:
                    logging.debug('+ %s' % path)
                else:
                    logging.debug('| %s' % path)
            elapsed_stage = datetime.now(config.TZ) - start_stage
            logging.debug('ok (%s)' % elapsed_stage)
        
        elapsed_updates = datetime.now(config.TZ) - start_updates
        logging.debug('%s updated in %s' % (len(elapsed_rounds), elapsed_updates))
        logging.info('- - - - - - - - - - - - - - - - - - - - - - - -')
        
        return updated

    @staticmethod
    def _csv_load(module, rowds):
        return [models.common.csvload_rowd(module, rowd) for rowd in rowds]

    @staticmethod
    def _fidentifiers(rowds, cidentifier):
        """Make dict of File Identifiers by file ID; exclude entity/segments
        
        Note: Rows for *existing* files have file IDs.
        Rows for *new* files don't have IDs yet (no SHA yet) so have the IDs
        of the *parents*.
        """
        oids = {}
        for rowd in rowds:
            fi = identifier.Identifier(
                id=rowd['id'],
                base_path=cidentifier.basepath
            )
            if fi.model == 'file':
                oids[fi.id] = fi
        return oids
    
    @staticmethod
    def _fid_parents(fidentifiers, rowds, cidentifier):
        """Make dict of File Identifier parents (entities) by file ID.
        
        Note: Rows for *existing* files have file IDs. We can get parent IDs.
        Rows for *new* files don't have IDs yet (no SHA yet) so the IDs
        are those of the *parents*.
        
        @param fidentifiers: dict of File Identifiers by ID
        @param rowds: list of dicts
        @param cidentifier: Identifier
        """
        # existing files (these will be actual File identifiers)
        # note: fidentifiers will be {} if all rows are for new files
        oids = {
            fi.id: Importer._fidentifier_parent(fi)
            for fi in fidentifiers.values()
        }
        # new files (these will be the Files' parent Entity identifiers)
        for rowd in rowds:
            fi = identifier.Identifier(
                id=rowd['id'],
                base_path=cidentifier.basepath
            )
            if fi.model != 'file':
                oids[fi.id] = fi
        return oids
    
    @staticmethod
    def _eidentifiers(fid_parents):
        """deduplicated list of Entity Identifiers."""
        return list([
            e for e in fid_parents.values()
        ])
    
    @staticmethod
    def _existing_bad_entities(eidentifiers):
        """dict of Entity Identifiers by entity ID; list of bad entities.
        
        "Bad" entities are those for which no entity.json in filesystem.
        @returns: (dict, list)
        """
        entities = {}
        bad_entities = []
        for eidentifier in eidentifiers:
            if os.path.exists(eidentifier.path_abs()):
                entities[eidentifier.id] = eidentifier.object()
            elif eidentifier.id not in bad_entities:
                bad_entities.append(eidentifier.id)
        return entities,bad_entities
    
    @staticmethod
    def _file_objects(fidentifiers):
        """dict of File objects by file ID."""
        # File objects will be used to determine if the Files "exist"
        # e.g. whether they are local/normal or external/metadata-only
        return {
            # TODO don't hard-code object class!!!
            fid: fi.object()
            for fid,fi in fidentifiers.items()
        }
    
    @staticmethod
    def _rowds_new_existing(rowds, files):
        """separates rowds into new,existing lists
        
        This is more complicated than before because the "files" may actually be
        Stubs, which don't have .jsons or .exists() methods.
        """
        new = []
        existing = []
        for n,rowd in enumerate(rowds):
            # gather facts
            has_id = rowd.get('id')
            obj = files.get(rowd['id'], None)
            obj_is_node = False
            if obj and (obj.identifier.model in identifier.NODES):
                obj_is_node = True
            if obj and obj_is_node:
                json_exists = obj.exists()
            else:
                json_exists = False
            # decide
            if has_id and obj and obj_is_node and json_exists:
                existing.append(rowd)
            else:
                new.append(rowd)
        return new,existing

    @staticmethod
    def _rowd_is_external(rowd):
        """indicates whether or not rowd represents an external file."""
        if rowd.get('external') and isinstance(rowd['external'], str) and rowd['external'].isdigit():
            rowd['external'] = int(rowd['external'])
        if rowd.get('external', 0):
            return True
        return False
    
    @staticmethod
    def import_files(csv_path, cidentifier, vocabs_url, git_name, git_mail,
                     agent, row_start=0, row_end=9999999,
                     tmp_dir=config.MEDIA_BASE, log_path=None, dryrun=False):
        """Adds or updates files from a CSV file
        
        TODO how to handle excluded fields like XMP???
        
        @param csv_path: Absolute path to CSV data file.
        @param cidentifier: Identifier
        @param vocabs_url: str URL or path to vocabs
        @param git_name: str
        @param git_mail: str
        @param agent: str
        @param log_path: str Absolute path to addfile log for all files
        @param dryrun: boolean
        @returns: list git_files
        """
        logging.info('batch import files ----------------------------')
        
        # TODO hard-coded model name...
        model = 'file'
        csv_dir = os.path.dirname(csv_path)
        # TODO this still knows too much about entities and files...
        entity_class = identifier.class_for_name(
            identifier.MODEL_CLASSES['entity']['module'],
            identifier.MODEL_CLASSES['entity']['class']
        )
        repository = dvcs.repository(cidentifier.path_abs())
        logging.debug('csv_dir %s' % csv_dir)
        logging.debug('entity_class %s' % entity_class)
        logging.debug(repository)
        
        logging.info('Reading %s' % csv_path)
        headers,rowds,csv_errs = csvfile.make_rowds(fileio.read_csv(csv_path), row_start, row_end)
        logging.info('%s rows' % len(rowds))
        logging.info('csv_load rowds')
        module = Checker._get_module(model)
        rowds = Importer._csv_load(module, rowds)
        
        # various dicts and lists instantiated here so we don't do it
        # multiple times later
        fidentifiers = Importer._fidentifiers(rowds, cidentifier)
        fid_parents = Importer._fid_parents(fidentifiers, rowds, cidentifier)
        eidentifiers = Importer._eidentifiers(fid_parents)
        entities,bad_entities = Importer._existing_bad_entities(eidentifiers)
        files = Importer._file_objects(fidentifiers)
        rowds_new,rowds_existing = Importer._rowds_new_existing(rowds, files)
        if bad_entities:
            for f in bad_entities:
                logging.error('    %s missing' % f)
            raise Exception(
                '%s entities could not be loaded! - IMPORT CANCELLED!' % len(bad_entities)
            )
        
        logging.info('- - - - - - - - - - - - - - - - - - - - - - - -')
        logging.info('Updating existing files')
        git_files = Importer._update_existing_files(
            rowds_existing,
            fid_parents, entities, files, models, repository,
            git_name, git_mail, agent,
            dryrun
        )
        
        logging.info('- - - - - - - - - - - - - - - - - - - - - - - -')
        logging.info('Adding new files')
        git_files2 = Importer._add_new_files(
            rowds_new,
            fid_parents, entities, files,
            git_name, git_mail, agent,
            log_path, dryrun,
            tmp_dir=tmp_dir
        )
        logging.info('- - - - - - - - - - - - - - - - - - - - - - - -')
        
        return git_files
    
    @staticmethod
    def _update_existing_files(rowds, fid_parents, entities, files, models, repository, git_name, git_mail, agent, dryrun):
        start = datetime.now(config.TZ)
        elapsed_rounds = []
        git_files = []
        annex_files = []
        updated = []
        staged = []
        obj_metadata = None
        len_rowds = len(rowds)
        for n,rowd in enumerate(rowds):
            logging.info('+ %s/%s - %s (%s)' % (
                n+1, len_rowds, rowd['id'], rowd['basename_orig']
            ))
            start_round = datetime.now(config.TZ)
            
            # remove ignored fields (hashes)
            # Users should not be able to modify hash and file size values
            # after initial file import.
            for field in FILE_UPDATE_IGNORE_FIELDS:
                rowd.pop(field)
            
            fid = rowd['id']
            eid = fid_parents[fid].id
            entity = entities[eid]
            file_ = files[fid]
            modified = file_.load_csv(rowd)
            # Getting obj_metadata takes about 1sec each time
            # TODO caching works as long as all objects have same metadata...
            if not obj_metadata:
                obj_metadata = models.common.object_metadata(
                    file_.identifier.fields_module(),
                    repository.working_dir
                )

            # Custom access files
            if rowd.get('access_path'):
                logging.debug('    replacing access file {}'.format(
                    rowd.get('access_path')))
                new_annex_files = ingest.replace_access(
                    repository, file_, rowd.get('access_path')
                )
                annex_files.append(new_annex_files)
            
            if modified and not dryrun:
                logging.debug('    writing %s' % file_.json_path)

                exit,status,updated_files = file_.save(
                    git_name=git_name,
                    git_mail=git_mail,
                    agent=agent,
                    commit=False
                )
                
                # stage
                git_files.append(updated_files)
                updated.append(file_)
            
            elapsed_round = datetime.now(config.TZ) - start_round
            elapsed_rounds.append(elapsed_round)
            logging.debug('| %s (%s)' % (file_.identifier, elapsed_round))
        
        elapsed = datetime.now(config.TZ) - start
        logging.debug('%s updated in %s' % (len(elapsed_rounds), elapsed))
                
        if (git_files or annex_files) and not dryrun:
            logging.info('Staging %s modified files' % len(git_files))
            start_stage = datetime.now(config.TZ)
            # Stage annex files (binaries) before non-binary git files
            # else binaries might end up in .git/objects/ which would be BAD
            dvcs.annex_stage(repository, annex_files)
            # If git_files contains binaries they are already staged by now.
            dvcs.stage(repository, git_files)
            staged = util.natural_sort(dvcs.list_staged(repository))
            for path in staged:
                if path in git_files:
                    logging.debug('+ %s' % path)
                else:
                    logging.debug('| %s' % path)
            elapsed_stage = datetime.now(config.TZ) - start_stage
            logging.debug('ok (%s)' % elapsed_stage)
            logging.debug('%s staged in %s' % (len(staged), elapsed_stage))
        
        return git_files
    
    @staticmethod
    def _add_new_files(rowds, fid_parents, entities, files, git_name,
                       git_mail, agent, log_path, dryrun,
                       tmp_dir=config.MEDIA_BASE):
        if log_path:
            logging.info('addfile logging to %s' % log_path)
        git_files = []
        failures = []
        start = datetime.now(config.TZ)
        elapsed_rounds = []
        len_rowds = len(rowds)
        for n,rowd in enumerate(rowds):
            logging.info('+ %s/%s - %s (%s)' % (
                n+1, len_rowds, rowd['id'], rowd['basename_orig']
            ))
            start_round = datetime.now(config.TZ)

            fid = rowd['id']
            parent_id = fid_parents[fid].id
            file_ = files.get(fid)  # Note: no File object yet for new files
            parent = entities[parent_id]
            # If the actual file ID is not specified in the rowd
            # (ex: SHA1 not yet known),
            # the ID in the CSV will be the ID of the *parent* object.
            # In this case, file_ and parent vars will likely be wrong.
            # TODO refactor up the chain somewhere.
            # NOTE: no File object yet for new files
            if file_ and (file_.identifier.model not in identifier.NODES):
                parent = file_
            
            logging.debug('| parent %s' % (parent))
            
            if not dryrun:
                file_,repo2,log2 = ingest.add_file(
                    rowd, parent,
                    git_name, git_mail, agent,
                    tmp_dir=tmp_dir, log_path=log_path, show_staged=False
                )
                # TODO integrate into ingest.add_file
                if rowd.get('access_path'):
                    file_,repo3,log3,status = ingest.add_access(
                        parent, file_, rowd['access_path'],
                        git_name, git_mail, agent,
                        log_path=log_path, show_staged=False
                    )
                git_files.append(file_)
            
            elapsed_round = datetime.now(config.TZ) - start_round
            elapsed_rounds.append(elapsed_round)
            logging.debug('| file   %s' % (file_))
            logging.debug('| %s' % (elapsed_round))
                  
        elapsed = datetime.now(config.TZ) - start
        logging.debug('%s added in %s' % (len(elapsed_rounds), elapsed))
        if failures:
            logging.error('************************************************************************')
            for e in failures:
                logging.error(e)
            logging.error('************************************************************************')
        return git_files,failures
    
    @staticmethod
    def register_entity_ids(csv_path, cidentifier, idservice_client, dryrun=True):
        """
        @param csv_path: Absolute path to CSV data file.
        @param cidentifier: Identifier
        @param idservice_client: idservice.IDServiceCrequests.session object
        @param register: boolean Whether or not to register IDs
        @returns: nothing
        """
        logging.info('-----------------------------------------------')
        logging.info('Reading %s' % csv_path)
        headers,rowds,csv_errs = csvfile.make_rowds(fileio.read_csv(csv_path))
        logging.info('%s rows' % len(rowds))
        
        logging.info('Looking up already registered IDs')
        csv_eids = [rowd['id'] for rowd in rowds]
        status1,reason1,registered,unregistered = idservice_client.check_eids(cidentifier, csv_eids)
        logging.info('%s %s' % (status1,reason1))
        if status1 != 200:
            raise Exception('%s %s' % (status1,reason1))
        
        num_unregistered = len(unregistered)
        logging.info('%s IDs to register.' % num_unregistered)
        
        if unregistered and dryrun:
            logging.info('These IDs would be registered if not --dryrun')
            for n,eid in enumerate(unregistered):
                logging.info('| %s/%s %s' % (n, num_unregistered, eid))
        
        elif unregistered:
            logging.info('Registering IDs')
            for n,eid in enumerate(unregistered):
                logging.info('| %s/%s %s' % (n, num_unregistered, eid))
            status2,reason2,created = idservice_client.register_eids(cidentifier, unregistered)
            logging.info('%s %s' % (status2,reason2))
            if status2 != 201:
                raise Exception('%s %s' % (status2,reason2))
            logging.info('%s registered' % len(created))
        
        logging.info('- - - - - - - - - - - - - - - - - - - - - - - -')


class UpdaterMetrics():
    cid = None
    verdict = 'unknown'
    objects = 0
    objects_saved = 0
    updated: Dict[str,str] = {}
    files_updated = 0
    load_errs: Dict[str,str] = {}
    save_errs: Dict[str,str] = {}
    bad_exits: Dict[str,str] = {}
    failures = 0
    fail_rate = 0.0
    committed = None
    kept = None
    elapsed = None
    per_object = 'n/a'
    error = ''
    traceback = ''
    
    def headers(self):
        return [
            'id',
            'verdict',
            'failures',
            'fail_rate',
            'objects',
            'objects_saved',
            'files_updated',
            'elapsed',
            'per_object',
            'committed',
            'kept',
            'error',
            'traceback',
            'load_errs',
            'save_errs',
            'bad_exits',
        ]
    
    def row(self):
        load_errs = [':'.join([key,val]) for key,val in self.load_errs.items()]
        save_errs = [':'.join([key,val]) for key,val in self.save_errs.items()]
        bad_exits = [':'.join([key,val]) for key,val in self.bad_exits.items()]
        return [
            self.cid,
            self.verdict,
            self.failures,
            self.fail_rate,
            self.objects,
            self.objects_saved,
            self.files_updated,
            self.elapsed,
            self.per_object,
            self.committed,
            self.kept,
            self.error,
            self.traceback,
            '\n'.join(load_errs),
            '\n'.join(save_errs),
            '\n'.join(bad_exits),
        ]


class Updater():
    
    AGENT = 'ddr-transform'
    TODO = 'todo'
    THIS = 'this'
    DONE = 'done.csv'
    COLLECTION_LOG = '%s.log'

    @staticmethod
    def update_collection(cidentifier, user, mail, commit=False):
        if commit and ((not user) or (not mail)):
            logging.error('You must specify a user and email address! >:-0')
            sys.exit(1)
        else:
            logging.info('Not committing changes')
            commit = False
        
        start = datetime.now()
        response = Updater._update_collection_objects(cidentifier, user, mail, commit)
        end = datetime.now()
        return Updater._analyze(start, end, response)
    
    @staticmethod
    def update_multi(basedir, source, user, mail, commit=False, keep=False):
        """
        @param user: str User name
        @param mail: str User email
        @param basedir: str Absolute path to base dir.
        @param source: str Absolute path to list file.
        @param commit: boolean
        @param keep: boolean
        @return:
        """
        logging.info('========================================================================')
        logging.info('Prepping collections list')
        cids_path = Updater._prep_todo(basedir, source)
        cids = Updater._read_todo(cids_path)
        
        completed = 0
        successful = 0
        total_failures = 0
        total_load_errs = 0
        total_save_errs = 0
        total_bad_exits = 0
        total_objects_saved = 0
        total_files_updated = 0
        per_objects = []
        while(cids):
            logging.info('------------------------------------------------------------------------')
            # rm current cid from TODO, update TODO and THIS
            cid = cids.pop(0)
            logging.info(cid)
            Updater._write_todo(cids, cids_path)
            Updater._write_this(basedir, cid)
            
            collection_log = os.path.join(basedir, Updater.COLLECTION_LOG % cid)
            collection_path = os.path.join(basedir, cid)
            cidentifier = identifier.Identifier(cid, base_path=basedir)
            
            # clone
            if os.path.exists(collection_path):
                logging.info('Removing existing repo: %s' % collection_path)
                shutil.rmtree(collection_path)
            logging.info('Cloning %s' % collection_path)
            try:
                clone_exit,clone_status = commands.clone(
                    user, mail,
                    cidentifier,
                    collection_path
                )
                logging.info('ok')
            except:
                metrics = UpdaterMetrics()
                metrics.cid = cid
                metrics.verdict = 'FAIL'
                metrics.error = 'clone failed'
                metrics.traceback = traceback.format_exc().strip()
            
            # transform
            try:
                metrics = Updater.update_collection(cidentifier, user, mail, commit=commit)
            except:
                metrics = UpdaterMetrics()
                metrics.cid = cid
                metrics.verdict = 'FAIL'
                metrics.error = 'update failed'
                metrics.traceback = traceback.format_exc().strip()
                
            if metrics.verdict == 'ok':
                logging.info(metrics.verdict)
                successful += 1
            else:
                logging.error(metrics)
            logging.info('objects_saved: %s' % metrics.objects_saved)
            logging.info('files_updated: %s' % metrics.files_updated)
            logging.info('s/object:      %s' % metrics.per_object)
            logging.info('failures:      %s (%s)' % (metrics.failures, metrics.fail_rate))
            logging.info('load_errs:     %s' % len(metrics.load_errs))
            logging.info('save_errs:     %s' % len(metrics.save_errs))
            logging.info('bad_exits:     %s' % len(metrics.bad_exits))
            total_objects_saved += metrics.objects_saved
            total_files_updated += metrics.files_updated
            total_failures += metrics.failures
            total_load_errs += len(list(metrics.load_errs.keys()))
            total_save_errs += len(list(metrics.save_errs.keys()))
            total_bad_exits += len(list(metrics.bad_exits.keys()))
            delta = metrics.per_object
            per_objects.append(delta)
            
            if commit:
                if metrics.load_errs or metrics.save_errs or metrics.bad_exits:
                    logging.error('We have errors! Cannot commit!')
                    metrics.committed = False
                else:
                    repo = dvcs.repository(
                        collection_path,
                        user_name=user, user_mail=mail
                    )
                    # stage
                    stage_these = []
                    if metrics.updated:
                        for f in metrics.updated.values():
                            stage_these.extend(f)
                    logging.info('%s files changed' % (len(stage_these)))
                    if stage_these:
                        logging.info('Staging...')
                        staged = dvcs.stage(repo, git_files=stage_these)
                        logging.info('Committing...')
                        committed = dvcs.commit(
                            repo,
                            "Batch updated all objects in collection",
                            agent=Updater.AGENT
                        )
                        logging.info('commit %s' % committed)
                        metrics.committed = str(committed)[:10]
                        # remove remotes so you can't sync
                        # (remotes will return next time it's modded tho)
                        for name in dvcs.repos_remotes(repo):
                            repo.remove_remote(remote)
                        logging.info('ok')
                    else:
                        metrics.committed = 'nochanges'
            else:
                metrics.committed = 'nocommit'
            
            if os.path.exists(collection_path) and not keep:
                logging.info('Deleting %s' % collection_path)
                shutil.rmtree(collection_path)
                logging.info('ok')
                metrics.kept = 'nokeep'
            else:
                logging.info('Keeping %s' % collection_path)
                metrics.kept = 'kept'
            
            Updater._write_done(basedir, metrics)
            # update THIS, not writing this collection any more
            Updater._write_this(basedir, '')
            completed += 1
            logging.info('')

        return {
            'collections': completed,
            'successful': successful,
            'failures': total_failures,
            'objects_saved': total_objects_saved,
            'files_updated': total_files_updated,
            'per_objects': per_objects,
        }
    
    @staticmethod
    def _consolidate_paths(updated_files):
        updated = []
        for oid,paths in updated_files.items():
            for path in paths:
                if path not in updated:
                    updated.append(path)
        return updated
    
    @staticmethod
    def _update_collection_objects(cidentifier, git_user, git_mail, commit=False):
        """Loads and saves each object in collection
        """
        logging.info('Loading collection')
        collection = cidentifier.object()
        logging.info(collection)
        
        logging.info('Finding metadata files %s' % cidentifier.path_abs())
        paths = util.find_meta_files(
            cidentifier.path_abs(),
            recursive=True, force_read=True
        )
        num = len(paths)
        logging.info('%s paths' % num)
        logging.info('Writing')
        load_errs = {}
        save_errs = {}
        bad_exits = {}
        statuses = {}
        updated_files = {}
        for n,path in enumerate(paths):
            logging.info('%s/%s %s' % (n, num, path))
            try:
                o = identifier.Identifier(path).object()
            except:
                load_errs[o.identifier.id] = traceback.format_exc().strip().splitlines()[-1]
                logging.error('ERROR: instantiation')
                continue
            try:
                exit,status,updated = o.save(
                    git_user, git_mail, agent=Updater.AGENT, commit=False
                )
            except:
                save_errs[o.identifier.id] = traceback.format_exc().strip().splitlines()[-1]
                logging.error('ERROR: save')
                continue
            if exit != 0:
                bad_exits[o.identifier.id] = exit
                logging.error('ERROR: bad exit')
            if status != 'ok':
                statuses[o.identifier.id] = status
            updated_files[o.identifier.id] = updated
        
        return {
            'cid': cidentifier.id,    # str collection ID
            'num': num,               # int raw number of objects
            'load_errs': load_errs,   # dict load errs by object ID
            'save_errs': save_errs,   # dict save errs by object ID
            'bad_exits': bad_exits,   # dict non-zero exits by object ID
            'statuses': statuses,     # dict non-ok statuses by object ID
            'updated_files': updated_files, # dict updated files by object ID
        }
    
    @staticmethod
    def _analyze(start, end, response):
        """
        @param start: datetime
        @param end: datetime
        @param response: dict
        @returns: UpdaterMetrics
        """
        metrics = UpdaterMetrics()
        metrics.cid  =  response['cid']
        metrics.objects  =  response['num']
        metrics.objects_saved  =  response['num']
        metrics.load_errs  =  response['load_errs']
        metrics.save_errs  =  response['save_errs']
        metrics.bad_exits  =  response['bad_exits']
        metrics.updated = response['updated_files']
        metrics.files_updated  =  len(metrics.updated)
        
        metrics.failures = len(list(metrics.load_errs.keys())) + len(list(metrics.save_errs.keys())) + len(list(metrics.bad_exits.keys()))
        metrics.fail_rate = (metrics.failures * 1.0) / metrics.objects
        
        metrics.elapsed = end - start
        if metrics.elapsed and response.get('num'):
            metrics.per_object = metrics.elapsed / response['num']
        
        if metrics.load_errs or metrics.save_errs or metrics.bad_exits \
        or (metrics.objects_saved == 0) \
        or (metrics.files_updated == 0):
            metrics.verdict = 'FAIL'
        else:
            metrics.verdict = 'ok'
        
        return metrics
    
    @staticmethod
    def _prep_todo(basedir, source):
        """
        read cids list from SOURCE
        read cids from DONE
        remove DONE cids from TODO cids
        write TODO cids to TODO
        """
        path = os.path.join(basedir, Updater.TODO)
        logging.info('Prepping TODO file: %s' % path)
        # Read cids list from SOURCE
        logging.info('Getting collections list from %s' % source)
        if os.path.exists(source):
            cids = Updater._read_todo(source)
        # get list from Gitolite
        elif '@' in source:
            pass
        else:
            cids = []
        # Read cids from DONE
        if not os.path.join(basedir, Updater.DONE):
            Updater._write_done(basedir, None)
        done_headers,done_rows = Updater._read_done(basedir)
        done = [row[0] for row in done_rows]
        # Remove DONE cids from TODO cids
        completed = []
        for cid in done:
            if cid in cids:
                completed.append(cid)
                cids.remove(cid)
        logging.info('Removed completed collections: %s' % completed)
        # Write TODO cids to TODO
        Updater._write_todo(cids, path)
        return path
    
    @staticmethod
    def _read_todo(path):
        #logging.debug('_read_todo(%s)' % path)
        text = fileio.read_text(path)
        cids = [line.strip() for line in text.strip().split('\n') if line.strip()]
        return cids
    
    @staticmethod
    def _write_todo(cids, path):
        #logging.debug('_write_todo(%s, %s)' % (cids, path))
        fileio.write_text(
            '\n'.join(cids),
            path
        )
    
    @staticmethod
    def _read_this(basedir):
        text = fileio.read_text(path)
        return text.strip()
    
    @staticmethod
    def _write_this(basedir, cid):
        path = os.path.join(basedir, Updater.THIS)
        fileio.write_text(cid, path)
    
    @staticmethod
    def _read_done(basedir):
        path = os.path.join(basedir, Updater.DONE)
        headers = None
        rows = []
        if os.path.exists(path):
            rows = fileio.read_csv(path)
            if rows:
                headers = rows.pop(0)
        return headers,rows
    
    @staticmethod
    def _write_done(basedir, metrics=UpdaterMetrics()):
        path = os.path.join(basedir, Updater.DONE)
        headers = []
        rows = []
        if os.path.exists(path):
            rows = fileio.read_csv(path)
            if rows:
                headers = rows.pop(0)
        if not headers:
            headers = metrics.headers()
        if metrics.cid:
            rows.append(metrics.row())
        fileio.write_csv(path, headers, rows)<|MERGE_RESOLUTION|>--- conflicted
+++ resolved
@@ -17,10 +17,7 @@
 import shutil
 import sys
 import traceback
-<<<<<<< HEAD
-=======
 from typing import Dict
->>>>>>> af6ae93c
 
 from DDR import config
 from DDR import changelog
