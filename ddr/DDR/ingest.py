--- conflicted
+++ resolved
@@ -387,26 +387,16 @@
          
     log.ok('Checking files/dirs')
     check_dir('| tmp_dir', tmp_dir, log, mkdir=True, perm=os.W_OK)
-<<<<<<< HEAD
     if normal:
         check_dir('| dest_dir', dest_dir, log, mkdir=True, perm=os.W_OK)
-         
+        
         log.ok('Copying to work dir')
         copy_to_workdir(src_path, tmp_path, tmp_path_renamed, log)
-         
+        
         log.ok('Making access file')
+        if os.path.exists(access_dest_path):
+            log.not_ok('Access tmpfile already exists: %s' % access_dest_path)
         tmp_access_path = make_access_file(src_path, access_dest_path, log)
-=======
-    check_dir('| dest_dir', dest_dir, log, mkdir=True, perm=os.W_OK)
-    
-    log.ok('Copying to work dir')
-    copy_to_workdir(src_path, tmp_path, tmp_path_renamed, log)
-    
-    log.ok('Making access file')
-    if os.path.exists(access_dest_path):
-        log.not_ok('Access tmpfile already exists: %s' % access_dest_path)
-    tmp_access_path = make_access_file(src_path, access_dest_path, log)
->>>>>>> 5d43af74
     
     log.ok('File object')
     file_ = file_class(path_abs=dest_path, identifier=fidentifier)
@@ -655,9 +645,5 @@
         log.not_ok('staged %s' % staged)
         log.not_ok('modified %s' % modified)
         log.not_ok('Can not commit!')
-<<<<<<< HEAD
-        raise Exception('Can not commit!')
-=======
         raise Exception('Could not commit bc %s unstaged files: %s' % (len(modified), modified))
->>>>>>> 5d43af74
     return file_,repo,log