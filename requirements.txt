# dependencies used in all environments

# Non-Python dependencies
# sudo apt-get install imagemagick libexempi3 libxml2-dev python-dev pmount udisks
# Elasticsearch 2.4.3

                          # LICENSE  PyPy

beautifulsoup4==4.8.2     # MIT
click==7.1.1              # BSD      y
deepdiff==3.3.0           # MIT      y
elasticsearch>=7.0.0,<8.0.0     # Apache  y
elasticsearch-dsl>=7.0.0,<8.0.0 # Apache  y
envoy==0.0.3              # MIT             TODO replace!
<<<<<<< HEAD
gitpython==3.1.1          # BSD
Jinja2==2.11.1            # BSD
natsort==7.0.1            # MIT
=======
GitPython==3.1.0          # BSD
Jinja2==2.11.1            # BSD
>>>>>>> af6ae93c
psutil==5.7.0             # BSD      y
python-dateutil==2.8.1    # BSD
python-xmp-toolkit==2.0.1 # New BSD
pytz==2019.3              # MIT
requests==2.23.0          # Apache   y

# development

bpython
<<<<<<< HEAD
=======
mypy
>>>>>>> af6ae93c
pytest
pytest-cov<|MERGE_RESOLUTION|>--- conflicted
+++ resolved
@@ -12,14 +12,9 @@
 elasticsearch>=7.0.0,<8.0.0     # Apache  y
 elasticsearch-dsl>=7.0.0,<8.0.0 # Apache  y
 envoy==0.0.3              # MIT             TODO replace!
-<<<<<<< HEAD
 gitpython==3.1.1          # BSD
 Jinja2==2.11.1            # BSD
 natsort==7.0.1            # MIT
-=======
-GitPython==3.1.0          # BSD
-Jinja2==2.11.1            # BSD
->>>>>>> af6ae93c
 psutil==5.7.0             # BSD      y
 python-dateutil==2.8.1    # BSD
 python-xmp-toolkit==2.0.1 # New BSD
@@ -29,9 +24,6 @@
 # development
 
 bpython
-<<<<<<< HEAD
-=======
 mypy
->>>>>>> af6ae93c
 pytest
 pytest-cov