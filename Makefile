--- conflicted
+++ resolved
@@ -288,12 +288,9 @@
 	apt-get --assume-yes install imagemagick libssl-dev libxml2 libxml2-dev libxslt1-dev
 	apt-get --assume-yes install $(LIBEXEMPI3_PKG)
 	apt-get -t buster-backports --assume-yes install git-annex git-core
-<<<<<<< HEAD
-=======
 
 install-git: apt-backports
 	apt-get -t buster-backports --assume-yes install git-annex git-core
->>>>>>> 31eb0691
 
 mkdirs: mkdir-ddr-cmdln
 
